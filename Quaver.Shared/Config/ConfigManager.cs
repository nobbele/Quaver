--- conflicted
+++ resolved
@@ -470,11 +470,8 @@
             KeyEditorPausePlay = ReadValue(@"KeyEditorPausePlay", Keys.Space, data);
             KeyEditorDecreaseAudioRate = ReadValue(@"KeyEditorDecreaseAudioRate", Keys.OemMinus, data);
             KeyEditorIncreaseAudioRate = ReadValue(@"KeyEditorIncreaseAudioRate", Keys.OemPlus, data);
-<<<<<<< HEAD
             SkipResultsScreenAfterQuit = ReadValue(@"SkipResultsScreenAfterQuit", false, data);
-=======
             DisplayComboAlerts = ReadValue(@"DisplayComboAlerts", true, data);
->>>>>>> 44b574c7
 
             // Have to do this manually.
             if (string.IsNullOrEmpty(Username.Value))
@@ -552,11 +549,8 @@
                     KeyEditorPausePlay.ValueChanged += AutoSaveConfiguration;
                     KeyEditorDecreaseAudioRate.ValueChanged += AutoSaveConfiguration;
                     KeyEditorIncreaseAudioRate.ValueChanged += AutoSaveConfiguration;
-<<<<<<< HEAD
                     SkipResultsScreenAfterQuit.ValueChanged += AutoSaveConfiguration;
-=======
                     DisplayComboAlerts.ValueChanged += AutoSaveConfiguration;
->>>>>>> 44b574c7
                 });
         }
 
