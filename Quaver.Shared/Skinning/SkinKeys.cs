--- conflicted
+++ resolved
@@ -119,17 +119,15 @@
 
         internal Color TimingLineColor { get; private set; }
 
-<<<<<<< HEAD
         internal Color SongTimeProgressInactiveColor { get; private set; }
 
         internal Color SongTimeProgressActiveColor { get; private set; }
-=======
+
         internal float JudgementCounterAlpha { get; private set; }
 
         internal Color JudgementCounterFontColor { get; private set; }
 
         internal int JudgementCounterSize { get; private set; }
->>>>>>> 060b153b
 
         #endregion
 
@@ -332,14 +330,11 @@
                     HitErrorHeight = 10;
                     HitErrorChevronSize = 8;
                     TimingLineColor = Color.White;
-<<<<<<< HEAD
                     SongTimeProgressInactiveColor = new Color(136, 136, 136);
                     SongTimeProgressActiveColor = Color.Red;
-=======
                     JudgementCounterAlpha = 1;
                     JudgementCounterFontColor = Color.Black;
                     JudgementCounterSize = 45;
->>>>>>> 060b153b
                     break;
                 case DefaultSkins.Arrow:
                     StageReceptorPadding = 10;
@@ -385,14 +380,11 @@
                     HitErrorHeight = 10;
                     HitErrorChevronSize = 8;
                     TimingLineColor = Color.White;
-<<<<<<< HEAD
                     SongTimeProgressInactiveColor = new Color(136, 136, 136);
                     SongTimeProgressActiveColor = Color.Red;
-=======
                     JudgementCounterAlpha = 1;
                     JudgementCounterFontColor = Color.Black;
                     JudgementCounterSize = 45;
->>>>>>> 060b153b
                     break;
                 default:
                     throw new ArgumentOutOfRangeException();
@@ -453,14 +445,11 @@
                     HitErrorHeight = 10;
                     HitErrorChevronSize = 8;
                     TimingLineColor = Color.White;
-<<<<<<< HEAD
                     SongTimeProgressInactiveColor = new Color(136, 136, 136);
                     SongTimeProgressActiveColor = Color.Red;
-=======
                     JudgementCounterAlpha = 1;
                     JudgementCounterFontColor = Color.Black;
                     JudgementCounterSize = 45;
->>>>>>> 060b153b
                     break;
                 case DefaultSkins.Arrow:
                     StageReceptorPadding = 10;
@@ -510,14 +499,11 @@
                     HitErrorHeight = 10;
                     HitErrorChevronSize = 8;
                     TimingLineColor = Color.White;
-<<<<<<< HEAD
                     SongTimeProgressInactiveColor = new Color(136, 136, 136);
                     SongTimeProgressActiveColor = Color.Red;
-=======
                     JudgementCounterAlpha = 1;
                     JudgementCounterFontColor = Color.Black;
                     JudgementCounterSize = 45;
->>>>>>> 060b153b
                     break;
                 default:
                     throw new ArgumentOutOfRangeException();
@@ -579,14 +565,11 @@
             HitErrorHeight = ConfigHelper.ReadInt32(HitErrorHeight, ini["HitErrorHeight"]);
             HitErrorChevronSize = ConfigHelper.ReadInt32(HitErrorChevronSize, ini["HitErrorChevronSize"]);
             TimingLineColor = ConfigHelper.ReadColor(TimingLineColor, ini["TimingLineColor"]);
-<<<<<<< HEAD
             SongTimeProgressInactiveColor = ConfigHelper.ReadColor(SongTimeProgressInactiveColor, ini["SongTimeProgressInactiveColor"]);
             SongTimeProgressActiveColor = ConfigHelper.ReadColor(SongTimeProgressActiveColor, ini["SongTimeProgressActiveColor"]);
-=======
             JudgementCounterAlpha = ConfigHelper.ReadFloat(JudgementCounterAlpha, ini["JudgementCounterAlpha"]);
             JudgementCounterFontColor = ConfigHelper.ReadColor(JudgementCounterFontColor, ini["JudgementCounterFontColor"]);
             JudgementCounterSize = ConfigHelper.ReadInt32(JudgementCounterSize, ini["JudgementCounterSize"]);
->>>>>>> 060b153b
         }
 
         /// <summary>
