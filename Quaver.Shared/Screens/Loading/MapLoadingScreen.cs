--- conflicted
+++ resolved
@@ -9,10 +9,7 @@
 using System.Collections.Generic;
 using System.IO;
 using Quaver.API.Enums;
-<<<<<<< HEAD
-=======
 using Quaver.API.Replays;
->>>>>>> 114c6bf3
 using Quaver.Server.Common.Objects;
 using Quaver.Shared.Config;
 using Quaver.Shared.Database.Maps;
@@ -94,17 +91,6 @@
 
                 MapManager.Selected.Value.Qua = MapManager.Selected.Value.LoadQua();
 
-<<<<<<< HEAD
-                // Generate seed and randomize lanes if Randomize modifier is active.
-                if (ModManager.IsActivated(ModIdentifier.Randomize))
-                {
-                    ModRandomize randomizeModifier = (ModRandomize) ModManager.CurrentModifiersList.Find(x => x.ModIdentifier.Equals(ModIdentifier.Randomize));
-                    randomizeModifier.GenerateSeed();
-                    
-                    MapManager.Selected.Value.Qua.RandomizeLanes(randomizeModifier.Seed);
-                }
-                
-=======
                 if (Replay != null)
                 {
                     AddModsFromReplay(Replay);
@@ -116,7 +102,15 @@
                     MapManager.Selected.Value.Qua.ReplaceLongNotesWithRegularNotes();
                 }
 
->>>>>>> 114c6bf3
+                // Generate seed and randomize lanes if Randomize modifier is active.
+                if (ModManager.IsActivated(ModIdentifier.Randomize))
+                {
+                    ModRandomize randomizeModifier = (ModRandomize) ModManager.CurrentModifiersList.Find(x => x.ModIdentifier.Equals(ModIdentifier.Randomize));
+                    randomizeModifier.GenerateSeed();
+
+                    MapManager.Selected.Value.Qua.RandomizeLanes(randomizeModifier.Seed);
+                }
+
                 // Asynchronously write to a file for livestreamers the difficulty rating
                 using (var writer = File.CreateText(ConfigManager.DataDirectory + "/temp/Now Playing/difficulty.txt"))
                     writer.Write($"{MapManager.Selected.Value.DifficultyFromMods(ModManager.Mods):0.00}");
