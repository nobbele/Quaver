--- conflicted
+++ resolved
@@ -490,14 +490,12 @@
                         AudioEngine.Track.Fade(10, 300);
                 }
 
-<<<<<<< HEAD
                 // Load up the .qua file again
                 var qua = MapManager.Selected.Value.LoadQua();
                 qua.RandomizeLanes(replay.RandomizeModifierSeed);
-                
+
                 MapManager.Selected.Value.Qua = qua;
-=======
->>>>>>> 114c6bf3
+
                 GameBase.Game.GlobalUserInterface.Cursor.Alpha = 0;
                 return new MapLoadingScreen(new List<Score>(), replay);
             });
