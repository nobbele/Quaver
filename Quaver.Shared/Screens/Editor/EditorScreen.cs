﻿/*
 * This Source Code Form is subject to the terms of the Mozilla Public
 * License, v. 2.0. If a copy of the MPL was not distributed with this
 * file, You can obtain one at http://mozilla.org/MPL/2.0/.
 * Copyright (c) 2017-2019 Swan & The Quaver Team <support@quavergame.com>.
*/

using System;
using System.Collections.Generic;
using System.Data;
using System.Linq;
using Microsoft.Xna.Framework;
using Microsoft.Xna.Framework.Input;
using Quaver.API.Enums;
using Quaver.API.Maps;
using Quaver.Server.Common.Enums;
using Quaver.Server.Common.Helpers;
using Quaver.Server.Common.Objects;
using Quaver.Shared.Audio;
using Quaver.Shared.Config;
using Quaver.Shared.Database.Maps;
using Quaver.Shared.Discord;
using Quaver.Shared.Graphics.Notifications;
using Quaver.Shared.Helpers;
using Quaver.Shared.Screens.Editor.UI.Rulesets;
using Quaver.Shared.Screens.Editor.UI.Rulesets.Keys;
using Quaver.Shared.Screens.Gameplay.Rulesets.HitObjects;
using Quaver.Shared.Screens.Menu;
using Quaver.Shared.Screens.Select;
using Wobble;
using Wobble.Bindables;
using Wobble.Graphics;
using Wobble.Graphics.UI.Dialogs;
using Wobble.Input;

namespace Quaver.Shared.Screens.Editor
{
    public sealed class EditorScreen : QuaverScreen
    {
        /// <inheritdoc />
        /// <summary>
        /// </summary>
        public override QuaverScreenType Type { get; } = QuaverScreenType.Editor;

        /// <summary>
        ///    The original map that the user wants to edit.
        /// </summary>
        public Qua OriginalMap { get; }

        /// <summary>
        ///    The version of the map that is currently being worked on.
        /// </summary>
        public Qua WorkingMap { get; }

        /// <summary>
        ///     The game mode/ruleset used for the editor.
        /// </summary>
        public EditorRuleset Ruleset { get; private set; }

        /// <summary>
        /// </summary>
        public BindableInt BeatSnap { get; } = new BindableInt(4, 1, 16);

        /// <summary>
        ///     All of the available beat snaps to use in the editor.
        /// </summary>
        private List<int> AvailableBeatSnaps { get; } = new List<int> {1, 2, 3, 4, 6, 8, 12, 16};

        /// <summary>
        /// </summary>
        private int BeatSnapIndex => AvailableBeatSnaps.FindIndex(x => x == BeatSnap.Value);

        /// <summary>
        ///     The index of the object who had its hitsounds played.
        /// </summary>
        private int HitSoundObjectIndex { get; set; }

        /// <summary>
        /// </summary>
        public EditorScreen(Qua map)
        {
            OriginalMap = map;
            WorkingMap = ObjectHelper.DeepClone(OriginalMap);

            MapManager.Selected.Value.Qua = WorkingMap;
            DiscordHelper.Presence.Details = WorkingMap.ToString();
            DiscordHelper.Presence.State = "Editing";
            DiscordHelper.Presence.StartTimestamp = (long) (TimeHelper.GetUnixTimestampMilliseconds() / 1000);
            DiscordRpc.UpdatePresence(ref DiscordHelper.Presence);

            if (!LoadAudioTrack())
                return;

            SetHitSoundObjectIndex();
            CreateRuleset();

            GameBase.Game.IsMouseVisible = true;
            GameBase.Game.GlobalUserInterface.Cursor.Visible = false;

            View = new EditorScreenView(this);
        }

        /// <inheritdoc />
        ///  <summary>
        ///  </summary>
        ///  <param name="gameTime"></param>
        public override void Update(GameTime gameTime)
        {
            PlayHitsounds();

            if (AudioEngine.Track.IsDisposed)
                AudioEngine.LoadCurrentTrack();

            HandleInput(gameTime);
            base.Update(gameTime);
        }

        /// <inheritdoc />
        /// <summary>
        /// </summary>
        public override void Destroy()
        {
            BeatSnap.Dispose();
            base.Destroy();
        }

        /// <summary>
        ///
        /// </summary>
        /// <param name="gameTime"></param>
        private void HandleInput(GameTime gameTime)
        {
            if (Exiting || DialogManager.Dialogs.Count != 0)
                return;

            if (KeyboardManager.IsUniqueKeyPress(Keys.Escape))
                HandleKeyPressEscape();

            if (KeyboardManager.IsUniqueKeyPress(ConfigManager.KeyEditorPausePlay.Value))
                HandleKeyPressSpace();

            if (KeyboardManager.IsUniqueKeyPress(ConfigManager.KeyEditorDecreaseAudioRate.Value))
                ChangeAudioPlaybackRate(Direction.Backward);

            if (KeyboardManager.IsUniqueKeyPress(ConfigManager.KeyEditorIncreaseAudioRate.Value))
                ChangeAudioPlaybackRate(Direction.Forward);

            HandleAudioSeeking();
<<<<<<< HEAD
            HandleCtrlInput(gameTime);
=======
            HandleBeatSnapChanges();
>>>>>>> 077f7c57
        }

        /// <summary>
        ///     Changes the audio playback rate either up or down.
        /// </summary>
        /// <param name="direction"></param>
        private void ChangeAudioPlaybackRate(Direction direction)
        {
            float targetRate;

            switch (direction)
            {
                case Direction.Forward:
                    targetRate = AudioEngine.Track.Rate + 0.25f;
                    break;
                case Direction.Backward:
                    targetRate = AudioEngine.Track.Rate - 0.25f;
                    break;
                default:
                    throw new ArgumentOutOfRangeException(nameof(direction), direction, null);
            }

            if (targetRate <= 0 || targetRate > 2.0f)
            {
                NotificationManager.Show(NotificationLevel.Error, "You cannot change the audio rate this way any further!");
                return;
            }

            var playAfterRateChange = false;

            if (AudioEngine.Track.IsPlaying)
            {
                AudioEngine.Track.Pause();
                playAfterRateChange = true;
            }

            AudioEngine.Track.Rate = targetRate;

            if (Ruleset is EditorRulesetKeys ruleset)
                ruleset.ScrollContainer.ResetObjectPositions();

            if (AudioEngine.Track.IsPaused && playAfterRateChange)
                AudioEngine.Track.Play();

            NotificationManager.Show(NotificationLevel.Info, $"Audio playback rate changed to: {targetRate * 100}%");
        }

        /// <summary>
        /// </summary>
        private void CreateRuleset()
        {
            switch (WorkingMap.Mode)
            {
                case GameMode.Keys4:
                case GameMode.Keys7:
                    Ruleset = new EditorRulesetKeys(this);
                    break;
                default:
                    throw new ArgumentOutOfRangeException();
            }
        }

        /// <summary>
        ///     Attempts to load the audio track for the current map.
        ///     If it can't, it'll send the user back to the menu screen.
        /// </summary>
        /// <returns></returns>
        private bool LoadAudioTrack()
        {
            try
            {
                if (AudioEngine.Track != null && AudioEngine.Track.IsPaused)
                    return true;

                AudioEngine.LoadCurrentTrack();
                return true;
            }
            catch (Exception e)
            {
                NotificationManager.Show(NotificationLevel.Error, "Audio track was unable to be loaded for this map.");
                Exit(() => new MenuScreen());
                return false;
            }
        }

        /// <summary>
        /// </summary>
        private void HandleKeyPressEscape() => Exit(() =>
        {
            GameBase.Game.IsMouseVisible = false;
            GameBase.Game.GlobalUserInterface.Cursor.Visible = true;

            DiscordHelper.Presence.StartTimestamp = 0;
            DiscordRpc.UpdatePresence(ref DiscordHelper.Presence);

            if (AudioEngine.Track != null)
                AudioEngine.Track.Rate = 1.0f;

            AudioEngine.Track?.Fade(0, 100);

            return new SelectScreen();
        });

        /// <summary>
        /// </summary>
        private void HandleKeyPressSpace() => PlayPauseTrack();

        /// <summary>
        /// </summary>
        /// <param name="direction"></param>
        public void ChangeBeatSnap(Direction direction)
        {
            var index = BeatSnapIndex;

            switch (direction)
            {
                case Direction.Forward:
                    BeatSnap.Value = index + 1 < AvailableBeatSnaps.Count ? AvailableBeatSnaps[index + 1] : AvailableBeatSnaps.First();
                    break;
                case Direction.Backward:
                    BeatSnap.Value = index - 1 >= 0 ? AvailableBeatSnaps[index - 1] : AvailableBeatSnaps.Last();
                    break;
                default:
                    throw new ArgumentOutOfRangeException(nameof(direction), direction, null);
            }
        }

        /// <summary>
        ///     Handles seeking through the audio whether with the scroll wheel or
        ///     arrow keys
        /// </summary>
        private void HandleAudioSeeking()
        {
            if (AudioEngine.Track.IsStopped || AudioEngine.Track.IsDisposed || KeyboardManager.CurrentState.IsKeyDown(Keys.LeftShift)
                || KeyboardManager.CurrentState.IsKeyDown(Keys.RightShift))
                return;

            // Seek backwards
            if (KeyboardManager.IsUniqueKeyPress(Keys.Left) || MouseManager.CurrentState.ScrollWheelValue >
                MouseManager.PreviousState.ScrollWheelValue)
            {
                AudioEngine.SeekTrackToNearestSnap(WorkingMap, Direction.Backward, BeatSnap.Value);
                SetHitSoundObjectIndex();
            }
            // Seek Forwards
            else if (KeyboardManager.IsUniqueKeyPress(Keys.Right) || MouseManager.CurrentState.ScrollWheelValue <
                MouseManager.PreviousState.ScrollWheelValue)
            {
                AudioEngine.SeekTrackToNearestSnap(WorkingMap, Direction.Forward, BeatSnap.Value);
                SetHitSoundObjectIndex();
            }
        }

        /// <summary>
<<<<<<< HEAD
        ///     Handles all input when the user is holding down CTRL
        /// </summary>
        private void HandleCtrlInput(GameTime gameTime)
        {
            if (!KeyboardManager.CurrentState.IsKeyDown(Keys.LeftControl) &&
                !KeyboardManager.CurrentState.IsKeyDown(Keys.RightControl))
                return;

            if (KeyboardManager.IsUniqueKeyPress(Keys.S))
                Save();

            if (KeyboardManager.IsUniqueKeyPress(Keys.Z))
                Ruleset.ActionManager.Undo();

            if (KeyboardManager.IsUniqueKeyPress(Keys.Y))
                Ruleset.ActionManager.Redo();
=======
        ///     Handles changing the beat snap with the scroll wheel + shift
        ///     and arrow keys + shift.
        /// </summary>
        private void HandleBeatSnapChanges()
        {
            if (!KeyboardManager.CurrentState.IsKeyDown(Keys.LeftShift) && !KeyboardManager.CurrentState.IsKeyDown(Keys.RightShift))
                return;

            if (MouseManager.CurrentState.ScrollWheelValue > MouseManager.PreviousState.ScrollWheelValue ||
                KeyboardManager.IsUniqueKeyPress(Keys.Up))
            {
                ChangeBeatSnap(Direction.Forward);
                NotificationManager.Show(NotificationLevel.Info, $"Beat Snap changed to: 1/{StringHelper.AddOrdinal(BeatSnap.Value)}");
            }

            if (MouseManager.CurrentState.ScrollWheelValue < MouseManager.PreviousState.ScrollWheelValue ||
                KeyboardManager.IsUniqueKeyPress(Keys.Down))
            {
                ChangeBeatSnap(Direction.Backward);
                NotificationManager.Show(NotificationLevel.Info, $"Beat Snap changed to: 1/{StringHelper.AddOrdinal(BeatSnap.Value)}");
            }
>>>>>>> 077f7c57
        }

        /// <summary>
        ///     Completely stops the AudioTrack.
        /// </summary>
        public static void StopTrack()
        {
            if (AudioEngine.Track.IsStopped || AudioEngine.Track.IsDisposed)
                return;

            if (AudioEngine.Track.IsPlaying)
                AudioEngine.Track.Pause();

            AudioEngine.Track.Seek(0);
            AudioEngine.Track.Stop();
        }

        /// <summary>
        ///     Pauses/Plays the AudioTrack.
        /// </summary>
        public void PlayPauseTrack()
        {
            if (AudioEngine.Track.IsStopped || AudioEngine.Track.IsDisposed)
            {
                AudioEngine.LoadCurrentTrack();
                SetHitSoundObjectIndex();

                AudioEngine.Track.Play();
            }
            else if (AudioEngine.Track.IsPlaying)
                AudioEngine.Track.Pause();
            else if (AudioEngine.Track.IsPaused)
                AudioEngine.Track.Play();
        }

        /// <summary>
        ///     Restarts the audio track from the beginning
        /// </summary>
        public void RestartTrack()
        {
            if (AudioEngine.Track.IsStopped || AudioEngine.Track.IsDisposed)
            {
                AudioEngine.LoadCurrentTrack();
                SetHitSoundObjectIndex();

                AudioEngine.Track.Play();
            }
            else if (AudioEngine.Track.IsPlaying)
            {
                AudioEngine.Track.Pause();
                AudioEngine.Track.Seek(0);
                SetHitSoundObjectIndex();

                AudioEngine.Track.Play();
            }
            else if (AudioEngine.Track.IsPaused)
            {
                AudioEngine.Track.Seek(0);
                SetHitSoundObjectIndex();

                AudioEngine.Track.Play();
            }
        }

        /// <summary>
        ///     Keeps track of and plays object hitsounds.
        /// </summary>
        private void PlayHitsounds()
        {
            for (var i = HitSoundObjectIndex; i < WorkingMap.HitObjects.Count; i++)
            {
                if (Exiting)
                    return;

                var obj = WorkingMap.HitObjects[i];

                if (AudioEngine.Track.Time >= obj.StartTime)
                {
                    HitObjectManager.PlayObjectHitSounds(obj);
                    HitSoundObjectIndex = i + 1;
                }
                else
                    break;
            }
        }

        /// <summary>
        ///     Sets the hitsounds object index, so we know which object to play sounds for.
        ///     This is generally used when seeking through the map.
        /// </summary>
        public void SetHitSoundObjectIndex()
        {
            HitSoundObjectIndex = WorkingMap.HitObjects.FindLastIndex(x => x.StartTime <= AudioEngine.Track.Time);
            HitSoundObjectIndex++;
        }

        /// <summary>
        ///     Saves the map
        /// </summary>
        private void Save()
        {
            if (MapManager.Selected.Value.Game != MapGame.Quaver)
            {
                NotificationManager.Show(NotificationLevel.Error, "You cannot save a map loaded from another game.");
                return;
            }

            WorkingMap.Save($"{ConfigManager.SongDirectory}/{MapManager.Selected.Value.Directory}/{MapManager.Selected.Value.Path}");
            NotificationManager.Show(NotificationLevel.Success, "Saved");
        }

        /// <inheritdoc />
        /// <summary>
        /// </summary>
        /// <returns></returns>
        public override UserClientStatus GetClientStatus() => new UserClientStatus(ClientStatus.Editing, -1, "", (byte) GameMode.Keys4, "", 0);
    }
}<|MERGE_RESOLUTION|>--- conflicted
+++ resolved
@@ -146,11 +146,8 @@
                 ChangeAudioPlaybackRate(Direction.Forward);
 
             HandleAudioSeeking();
-<<<<<<< HEAD
             HandleCtrlInput(gameTime);
-=======
             HandleBeatSnapChanges();
->>>>>>> 077f7c57
         }
 
         /// <summary>
@@ -305,7 +302,6 @@
         }
 
         /// <summary>
-<<<<<<< HEAD
         ///     Handles all input when the user is holding down CTRL
         /// </summary>
         private void HandleCtrlInput(GameTime gameTime)
@@ -322,7 +318,8 @@
 
             if (KeyboardManager.IsUniqueKeyPress(Keys.Y))
                 Ruleset.ActionManager.Redo();
-=======
+        }
+
         ///     Handles changing the beat snap with the scroll wheel + shift
         ///     and arrow keys + shift.
         /// </summary>
@@ -344,7 +341,6 @@
                 ChangeBeatSnap(Direction.Backward);
                 NotificationManager.Show(NotificationLevel.Info, $"Beat Snap changed to: 1/{StringHelper.AddOrdinal(BeatSnap.Value)}");
             }
->>>>>>> 077f7c57
         }
 
         /// <summary>
