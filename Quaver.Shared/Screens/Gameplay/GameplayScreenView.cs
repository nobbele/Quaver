--- conflicted
+++ resolved
@@ -461,7 +461,6 @@
 
             if (!ResultsScreenLoadInitiated)
             {
-<<<<<<< HEAD
                 if (Screen.IsPlayTesting)
                 {
                     if (AudioEngine.Track.IsPlaying)
@@ -475,8 +474,6 @@
                     return;
                 }
 
-                Screen.Exit(() => new ResultScreen(Screen), 500);
-=======
                 Screen.Exit(() =>
                 {
                     if (Screen.HasQuit && ConfigManager.SkipResultsScreenAfterQuit.Value)
@@ -484,7 +481,7 @@
 
                     return new ResultScreen(Screen);
                 }, 500);
->>>>>>> 36ff7778
+
                 ResultsScreenLoadInitiated = true;
             }
 
