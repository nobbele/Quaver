--- conflicted
+++ resolved
@@ -554,18 +554,14 @@
         /// </summary>
         public void ExitToEditor()
         {
-<<<<<<< HEAD
             if (MultiplayerScreen != null)
-=======
+            {
+                NotificationManager.Show(NotificationLevel.Error, "You cannot use the editor while in a multiplayer game!");
+                return;
+            }
+
             if (!AudioEngine.Track.IsDisposed)
                 AudioEngine.Track?.Pause();
-
-            try
->>>>>>> d5d9b591
-            {
-                NotificationManager.Show(NotificationLevel.Error, "You cannot use the editor while in a multiplayer game!");
-                return;
-            }
 
             Exit(() =>
             {
