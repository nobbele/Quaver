--- conflicted
+++ resolved
@@ -222,11 +222,7 @@
         /// </summary>
         private void CreateApplyButton()
         {
-<<<<<<< HEAD
-            OkButton = new BorderedTextButton("Ok", Color.LimeGreen)
-=======
             ApplyButton = new BorderedTextButton("Apply", Color.LimeGreen)
->>>>>>> 198652af
             {
                 Parent = FooterContainer,
                 Alignment = Alignment.MidRight,
