--- conflicted
+++ resolved
@@ -321,11 +321,8 @@
                     new SettingsBool(this, "Enable Hitsounds", ConfigManager.EnableHitsounds),
                     new SettingsBool(this, "Display Timing Lines", ConfigManager.DisplayTimingLines),
                     new SettingsBool(this, "Display Song Time Progress", ConfigManager.DisplaySongTimeProgress),
-<<<<<<< HEAD
                     new SettingsBool(this, "Display Judgement Counter", ConfigManager.DisplayJudgementCounter),
-=======
                     new SettingsBool(this, "Enable Combo Alerts", ConfigManager.DisplayComboAlerts),
->>>>>>> 3db84cde
                     new SettingsBool(this, "Animate Judgement Counter", ConfigManager.AnimateJudgementCounter),
                     new SettingsBool(this, "Display Scoreboard", ConfigManager.ScoreboardVisible),
                     new SettingsBool(this, "Tap to Pause", ConfigManager.TapToPause),
