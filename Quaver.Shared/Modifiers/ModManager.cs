--- conflicted
+++ resolved
@@ -93,13 +93,11 @@
                 case ModIdentifier.NoFail:
                     gameplayModifier = new ModNoFail();
                     break;
-<<<<<<< HEAD
+                case ModIdentifier.NoLongNotes:
+                    gameplayModifier = new ModNoLongNotes();
+                    break;
                 case ModIdentifier.Randomize:
                     gameplayModifier = new ModRandomize();
-=======
-                case ModIdentifier.NoLongNotes:
-                    gameplayModifier = new ModNoLongNotes();
->>>>>>> 114c6bf3
                     break;
                 default:
                     return;
