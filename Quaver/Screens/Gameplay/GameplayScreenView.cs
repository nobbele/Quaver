using System;
using System.Collections.Generic;
using System.Globalization;
using System.Linq;
using System.Text;
using System.Threading.Tasks;
using Microsoft.Xna.Framework;
using Quaver.API.Enums;
using Quaver.API.Gameplay;
using Quaver.API.Maps.Processors.Scoring;
using Quaver.API.Maps.Processors.Scoring.Data;
using Quaver.Assets;
using Quaver.Audio;
using Quaver.Config;
using Quaver.Database.Maps;
using Quaver.Graphics;
using Quaver.Graphics.Backgrounds;
using Quaver.Graphics.Notifications;
using Quaver.Helpers;
<<<<<<< HEAD
using Quaver.Online;
=======
using Quaver.Modifiers;
>>>>>>> ecd52371
using Quaver.Scheduling;
using Quaver.Screens.Gameplay.UI;
using Quaver.Screens.Gameplay.UI.Counter;
using Quaver.Screens.Gameplay.UI.Scoreboard;
using Quaver.Screens.Menu;
using Quaver.Screens.Results;
using Quaver.Skinning;
using Wobble;
using Wobble.Graphics;
using Wobble.Graphics.Sprites;
using Wobble.Graphics.Transformations;
using Wobble.Graphics.UI;
using Wobble.Screens;
using Wobble.Window;

namespace Quaver.Screens.Gameplay
{
    public class GameplayScreenView : ScreenView
    {
        /// <summary>
        ///     Reference to the gameplay screen.
        /// </summary>
        public new GameplayScreen Screen { get; }

        /// <summary>
        ///     The container that will be used for displaying objects in the background.
        /// </summary>
        public Container BackgroundContainer { get; }

        /// <summary>
        ///     The progress bar that displays the current song time.
        /// </summary>
        private SongTimeProgressBar ProgressBar { get; set; }

        /// <summary>
        ///     The display for the user's score.
        /// </summary>
        private NumberDisplay ScoreDisplay { get; set; }

        /// <summary>
        ///     The display for the user's accuracy
        /// </summary>
        private NumberDisplay AccuracyDisplay { get; set; }

        /// <summary>
        ///     The keys per second display.
        /// </summary>
        public KeysPerSecond KpsDisplay { get; set; }

        /// <summary>
        ///     Displays the current judgement counts.
        /// </summary>
        private JudgementCounter JudgementCounter { get; set; }

        /// <summary>
        ///     Displays the user's current grade.
        /// </summary>
        private GradeDisplay GradeDisplay { get; set; }

        /// <summary>
        ///     Song information displayed at the beginning of the map.
        /// </summary>
        private SongInformation SongInfo { get; set; }

        /// <summary>
        ///     The x position of the grade display
        /// </summary>
        private float GradeDisplayX => AccuracyDisplay.X - 8;

        /// <summary>
        ///     The scoreboard
        /// </summary>
        public Scoreboard Scoreboard { get; set; }

        /// <summary>
        ///     The display to skip the map.
        /// </summary>
        public SkipDisplay SkipDisplay { get; set; }

        /// <summary>
        ///     The sprite used solely to fade the screen with transitions.
        /// </summary>
        public Sprite Transitioner { get; set; }

        /// <summary>
        ///     The pause overlay for the screen.
        /// </summary>
        public PauseScreen PauseScreen { get; set; }

        /// <summary>
        ///     Determines if the transitioner is currently fading on play restart.
        /// </summary>
        public bool FadingOnRestartKeyPress { get; set; }

        /// <summary>
        ///     Determines if the transitioner is currently fading on play restart release.
        ///     When the user presses the release key, but not fully. They let it go.
        /// </summary>
        public bool FadingOnRestartKeyRelease { get; set; }

        /// <summary>
        ///     Determines if the transitioner is currently fading on play completion.
        /// </summary>
        public bool FadingOnPlayCompletion { get; set; }

        /// <summary>
        ///     Determines if when the play has failed, the screen was turned to red.
        /// </summary>
        public bool ScreenChangedToRedOnFailure { get; set; }

        /// <summary>
        ///     When true, the results screen is currently loading asynchronously.
        /// </summary>
        private bool ResultsScreenLoadInitiated { get; set; }

        /// <summary>
        ///     The results screen to be loaded in the future on play completion.
        /// </summary>
        private Screen FutureResultsScreen { get; set; }

        /// <summary>
        ///     When the results screen has successfully loaded, we'll be considered clear
        ///     to exit and fade out the screen.
        /// </summary>
        private bool ClearToExitScreen { get; set; }

        /// <inheritdoc />
        /// <summary>
        /// </summary>
        /// <param name="screen"></param>
        public GameplayScreenView(Screen screen) : base(screen)
        {
            Screen = (GameplayScreen)screen;
            BackgroundContainer = new Container();

            BackgroundManager.PermittedToFadeIn = false;
            FadeBackgroundToDim();
            BackgroundManager.Loaded += OnBackgroundLoaded;

            CreateProgressBar();
            CreateScoreDisplay();
            CreateAccuracyDisplay();

            // Create judgement status display
            JudgementCounter = new JudgementCounter(Screen) { Parent = Container };

            CreateKeysPerSecondDisplay();
            CreateGradeDisplay();

            // Song Information Display
            SongInfo = new SongInformation(Screen)
            {
                Parent = Container,
                Alignment = Alignment.MidCenter,
                Y = -200
            };

            CreateScoreboard();

            SkipDisplay = new SkipDisplay(Screen, SkinManager.Skin.Skip) { Parent = Container };

            // Create screen transitioner to perform any animations.
            Transitioner = new Sprite()
            {
                Parent = Container,
                Size = new ScalableVector2(WindowManager.Width, WindowManager.Height),
                Tint = Color.Black,
                Alpha = 1,
                Transformations =
                {
                    // Fade in from black.
                    new Transformation(TransformationProperty.Alpha, Easing.Linear, 1, 0, 1500)
                }
            };

            // Create pause screen last.
            PauseScreen = new PauseScreen(Screen) { Parent = Container };

            // Notify the user if their local offset is actually set for this map.
            if (MapManager.Selected.Value.LocalOffset != 0)
                NotificationManager.Show(NotificationLevel.Info, $"The local audio offset for this map is: {MapManager.Selected.Value.LocalOffset}ms");
        }

        /// <inheritdoc />
        /// <summary>
        /// </summary>
        /// <param name="gameTime"></param>
        public override void Update(GameTime gameTime)
        {
            CheckIfNewScoreboardUsers();
            UpdateScoreAndAccuracyDisplays();
            GradeDisplay.X = GradeDisplayX;
            HandlePlayCompletion(gameTime);
            Screen.Ruleset?.Update(gameTime);
            Container?.Update(gameTime);
        }

        /// <inheritdoc />
        /// <summary>
        /// </summary>
        /// <param name="gameTime"></param>
        public override void Draw(GameTime gameTime)
        {
            GameBase.Game.GraphicsDevice.Clear(Color.Black);

            BackgroundManager.Draw(gameTime);
            BackgroundContainer.Draw(gameTime);
            Screen.Ruleset?.Draw(gameTime);
            Container?.Draw(gameTime);
        }

        /// <inheritdoc />
        /// <summary>
        /// </summary>
        public override void Destroy()
        {
            BackgroundContainer.Destroy();
            Screen.Ruleset?.Destroy();
            Container?.Destroy();
            BackgroundManager.Loaded -= OnBackgroundLoaded;
        }

        /// <summary>
        ///     Creates the progress bar if the user defined it in config.
        /// </summary>
        private void CreateProgressBar()
        {
            if (!ConfigManager.DisplaySongTimeProgress.Value)
                return;

            ProgressBar = new SongTimeProgressBar(new Vector2(WindowManager.Width, 4), 0, Screen.Map.Length, 0,
                Colors.MainAccentInactive, Colors.MainAccent)
            {
                Parent = Container,
                Alignment = Alignment.BotLeft
            };
        }

        /// <summary>
        ///     Creates the score display sprite.
        /// </summary>
        private void CreateScoreDisplay() => ScoreDisplay = new NumberDisplay(NumberDisplayType.Score, StringHelper.ScoreToString(0),
                                                                                new Vector2(0.45f, 0.45f))
        {
            Parent = Container,
            Alignment = Alignment.TopLeft,
            X = SkinManager.Skin.Keys[Screen.Map.Mode].ScoreDisplayPosX,
            Y = SkinManager.Skin.Keys[Screen.Map.Mode].ScoreDisplayPosY
        };

        /// <summary>
        ///     Creates the accuracy display sprite.
        /// </summary>
        private void CreateAccuracyDisplay()
        {
            AccuracyDisplay = new NumberDisplay(NumberDisplayType.Accuracy, StringHelper.AccuracyToString(0), new Vector2(0.45f, 0.45f))
            {
                Parent = Container,
                Alignment = Alignment.TopRight,
            };

            // Set the position of the accuracy display.
            AccuracyDisplay.X = -AccuracyDisplay.TotalWidth + SkinManager.Skin.Keys[Screen.Map.Mode].AccuracyDisplayPosX;
            AccuracyDisplay.Y = SkinManager.Skin.Keys[Screen.Map.Mode].AccuracyDisplayPosY;
        }

        /// <summary>
        ///     Updates the values and positions of the score and accuracy displays.
        /// </summary>
        private void UpdateScoreAndAccuracyDisplays()
        {
            // Update score and accuracy displays
            ScoreDisplay.Value = StringHelper.ScoreToString(Screen.Ruleset.ScoreProcessor.Score);

            // Grab the old accuracy
            var oldAcc = AccuracyDisplay.Value;

            // Update the new accuracy.
            AccuracyDisplay.Value = StringHelper.AccuracyToString(Screen.Ruleset.ScoreProcessor.Accuracy);

            // If the old accuracy's length isn't the same, then we need to reposition the sprite
            // Example: 100.00% to 99.99% needs repositioning.
            if (oldAcc.Length != AccuracyDisplay.Value.Length)
                AccuracyDisplay.X = -AccuracyDisplay.TotalWidth + SkinManager.Skin.Keys[Screen.Map.Mode].AccuracyDisplayPosX;
        }

        /// <summary>
        ///     Creates the display for KPS
        /// </summary>
        private void CreateKeysPerSecondDisplay()
        {
            // Create KPS display
            KpsDisplay = new KeysPerSecond(NumberDisplayType.Score, "0", new Vector2(0.45f, 0.45f))
            {
                Parent = Container,
                Alignment = Alignment.TopRight
            };

            // Set the position of the KPS display
            KpsDisplay.X = -KpsDisplay.TotalWidth + SkinManager.Skin.Keys[Screen.Map.Mode].KpsDisplayPosX;
            KpsDisplay.Y = AccuracyDisplay.Y + AccuracyDisplay.Digits[0].Height + SkinManager.Skin.Keys[Screen.Map.Mode].KpsDisplayPosY;
        }

        /// <summary>
        ///     Creates the GradeDisplay sprite
        /// </summary>
        private void CreateGradeDisplay() => GradeDisplay = new GradeDisplay(Screen.Ruleset.ScoreProcessor)
        {
            Parent = Container,
            Size = new ScalableVector2(AccuracyDisplay.Digits[0].Width, AccuracyDisplay.Digits[0].Height),
            Alignment = Alignment.TopRight,
            Position = new ScalableVector2(GradeDisplayX, AccuracyDisplay.Y)
        };

        /// <summary>
        ///     Creates the scoreboard for the game.
        /// </summary>
        private void CreateScoreboard()
        {
            // Use the replay's name for the scoreboard if we're watching one.
            var scoreboardName = Screen.InReplayMode ? Screen.LoadedReplay.PlayerName : ConfigManager.Username.Value;
            var users = new List<ScoreboardUser>
            {
                // Add ourself to the list of scoreboard users first.
<<<<<<< HEAD
                new ScoreboardUser(Screen, ScoreboardUserType.Self, scoreboardName, null, SteamManager.UserAvatar)
=======
                new ScoreboardUser(Screen, ScoreboardUserType.Self, scoreboardName, null, UserInterface.YouAvatar,
                    ModManager.Mods)
>>>>>>> ecd52371
                {
                    Parent = Container,
                    Alignment = Alignment.MidLeft
                }
            };

            // Create bots on the scoreboard.
            if (ConfigManager.BotsEnabled.Value)
            {
                // Generate bots users on the scoreboard if need be.
                for (var i = 0; i < ConfigManager.BotCount.Value && users.Count - 1 < ConfigManager.BotCount.Value; i++)
                {
                    // Create new bot.
                    var bot = new Bot(Screen.Map, BotLevel.Decent);

                    // Keep selecting usernames if we have duplicate bot names.
                    while (users.Any(x => x.Username.Text.Contains(bot.Name)))
                        bot.Name = Bot.GenerateRandomName();

                    users.Add(new ScoreboardUser(Screen, ScoreboardUserType.Other, bot.Name, bot.HitStats,
                        UserInterface.UnknownAvatar, ModManager.Mods)
                    {
                        Parent = Container,
                        Alignment = Alignment.MidLeft
                    });
                }
            }

            Scoreboard = new Scoreboard(users) { Parent = Container };
        }

        /// <summary>
        ///     Updates the scoreboard for all the current users.
        /// </summary>
        public void UpdateScoreboardUsers() => Scoreboard.CalculateScores();

        /// <summary>
        ///     Checks if there are new scoreboard users.
        /// </summary>
        private void CheckIfNewScoreboardUsers()
        {
            var mapScores = MapManager.Selected.Value.Scores.Value;

            if (ConfigManager.BotsEnabled.Value || mapScores == null || mapScores.Count <= 0 || Scoreboard.Users.Count != 1)
                return;

            for (var i = 0; i < 5 && i < mapScores.Count; i++)
            {
                // Decompress score
                var breakdownHits = GzipHelper.Decompress(mapScores[i].HitBreakdown).Split(',');

                var stats = new List<HitStat>();

                // Get all of the hit stats for the score.
                foreach (var hit in breakdownHits)
                {
                    if (string.IsNullOrEmpty(hit))
                        continue;

                    stats.Add(HitStat.FromBreakdownItem(hit));
                }

                var user = new ScoreboardUser(Screen, ScoreboardUserType.Other, $"{mapScores[i].Name} #{i + 1}",
                    stats, UserInterface.UnknownAvatar, mapScores[i].Mods)
                {
                    Parent = Container,
                    Alignment = Alignment.MidLeft
                };

                // Make sure the user's score is updated with the current user.
                for (var j = 0; j < Screen.Ruleset.ScoreProcessor.TotalJudgementCount && i < stats.Count; j++)
                {
                    var processor = user.Processor as ScoreProcessorKeys;

                    if (stats[j].KeyPressType == KeyPressType.None)
                        processor?.CalculateScore(Judgement.Miss);
                    else
                    {
                        var judgement = processor?.CalculateScore(user.HitStats[j].HitDifference, user.HitStats[j].KeyPressType);

                        if (judgement == Judgement.Ghost)
                            processor.CalculateScore(Judgement.Miss);
                    }
                }

                Scoreboard.Users.Add(user);
            }

            Scoreboard.SetTargetYPositions();

            // Re-change the transitioner and pause screen's parent so that they appear on top of the scoreboard
            // again.
            Transitioner.Parent = Container;
            PauseScreen.Parent = Container;
        }

        /// <summary>
        ///     Starts the fade out process for the game on play completion.
        /// </summary>
        /// <param name="gameTime"></param>
        private void HandlePlayCompletion(GameTime gameTime)
        {
            if (!Screen.Failed && !Screen.IsPlayComplete)
                return;

            Screen.TimeSincePlayEnded += gameTime.ElapsedGameTime.TotalMilliseconds;

            // If the play was a failure, we want to immediately show
            // a red screen.
            if (Screen.Failed && !ScreenChangedToRedOnFailure)
            {
                Transitioner.Tint = Color.Red;
                Transitioner.Alpha = 0.65f;

                ScreenChangedToRedOnFailure = true;
            }

            // Load the results screen asynchronously, so that we don't run through any freezes.
            if (!ResultsScreenLoadInitiated)
            {
                Scheduler.RunThread(() =>
                {
                    FutureResultsScreen = new ResultsScreen(Screen);
                    ClearToExitScreen = true;
                });

                ResultsScreenLoadInitiated = true;
            }

            // Don't fade unless we're fully clear to do so.
            if (Screen.TimeSincePlayEnded <= 1200 || !ClearToExitScreen)
                return;

            // If the play was a failure, immediately start fading to black.
            if (Screen.Failed)
                Transitioner.FadeToColor(Color.Black, gameTime.ElapsedGameTime.TotalMilliseconds, 150);

            // Start fading out the screen.
            if (!FadingOnPlayCompletion)
            {
                Transitioner.Transformations.Clear();

                // Get the initial alpha of the sceen transitioner, because it can be different based
                // on if the user failed or not, and use this in the transformation
                var initialAlpha = Screen.Failed ? 0.65f : 0;

                Transitioner.Transformations.Add(new Transformation(TransformationProperty.Alpha, Easing.Linear, initialAlpha, 1, 1000));
                FadingOnPlayCompletion = true;
            }

            if (Screen.TimeSincePlayEnded >= 3000)
            {
                // Change background dim before switching screens.
                BackgroundManager.Background.Dim = 0;
                ScreenManager.ChangeScreen(FutureResultsScreen);
            }
        }

        /// <summary>
        ///     When a background is loaded in the gameplay screen (because multi-threading....),
        ///     we'll want to fade it in to the user's set dim.
        /// </summary>
        /// <param name="sender"></param>
        /// <param name="e"></param>
        private void OnBackgroundLoaded(object sender, BackgroundLoadedEventArgs e)
        {
            if (e.Map != MapManager.Selected.Value)
                return;

            FadeBackgroundToDim();
        }

        private void FadeBackgroundToDim()
        {
            BackgroundManager.Background.BrightnessSprite.Transformations.Clear();

            var t = new Transformation(TransformationProperty.Alpha, Easing.Linear, BackgroundManager.Background.BrightnessSprite.Alpha,
                (100 - ConfigManager.BackgroundBrightness.Value) / 100f, 300);

            BackgroundManager.Background.BrightnessSprite.Transformations.Add(t);

            // Blur background strength
            // BackgroundManager.Background.Strength = ConfigManager.BackgroundBlur.Value;
        }
    }
}<|MERGE_RESOLUTION|>--- conflicted
+++ resolved
@@ -17,11 +17,8 @@
 using Quaver.Graphics.Backgrounds;
 using Quaver.Graphics.Notifications;
 using Quaver.Helpers;
-<<<<<<< HEAD
 using Quaver.Online;
-=======
 using Quaver.Modifiers;
->>>>>>> ecd52371
 using Quaver.Scheduling;
 using Quaver.Screens.Gameplay.UI;
 using Quaver.Screens.Gameplay.UI.Counter;
@@ -346,12 +343,8 @@
             var users = new List<ScoreboardUser>
             {
                 // Add ourself to the list of scoreboard users first.
-<<<<<<< HEAD
-                new ScoreboardUser(Screen, ScoreboardUserType.Self, scoreboardName, null, SteamManager.UserAvatar)
-=======
                 new ScoreboardUser(Screen, ScoreboardUserType.Self, scoreboardName, null, UserInterface.YouAvatar,
                     ModManager.Mods)
->>>>>>> ecd52371
                 {
                     Parent = Container,
                     Alignment = Alignment.MidLeft
