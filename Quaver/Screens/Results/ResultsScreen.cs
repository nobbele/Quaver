--- conflicted
+++ resolved
@@ -559,7 +559,6 @@
             DiscordManager.Client.CurrentPresence.State = $"{state}: {grade} {score} {acc} {combo}";
             DiscordManager.Client.SetPresence(DiscordManager.Client.CurrentPresence);
         }
-<<<<<<< HEAD
 
         /// <inheritdoc />
         /// <summary>
@@ -567,7 +566,5 @@
         /// <returns></returns>
         public override UserClientStatus GetClientStatus() => new UserClientStatus(ClientStatus.InMenus, -1, "",
             (byte) GameplayScreen.Map.Mode, "", (long) ModManager.Mods);
-=======
->>>>>>> 1ccf4218
     }
 }