using System;
using System.Collections.Generic;
using System.Linq;
using System.Text;
using System.Threading.Tasks;
using System.Windows.Forms;
using Microsoft.Xna.Framework;
using Quaver.API.Replays;
using Quaver.Assets;
using Quaver.Audio;
using Quaver.Config;
using Quaver.Database.Maps;
using Quaver.Graphics.Notifications;
using Quaver.Graphics.Overlays.Toolbar;
using Quaver.Logging;
using Quaver.Parsers.Etterna;
using Quaver.Parsers.Osu;
using Quaver.Screens.Edit;
using Quaver.Screens.Loading;
using Quaver.Screens.Menu.UI.BottomToolbar;
using Quaver.Screens.Menu.UI.Buttons.Navigation;
using Quaver.Screens.Options;
using Quaver.Screens.Results;
using Quaver.Screens.Select;
using Quaver.Screens.Test.Chat;
using Wobble;
using Wobble.Graphics;
using Wobble.Graphics.UI;
using Wobble.Graphics.UI.Dialogs;
using Wobble.Screens;
using Wobble.Window;
using Screen = Wobble.Screens.Screen;

namespace Quaver.Screens.Menu
{
    public class MainMenuScreenView : ScreenView
    {
        /// <summary>
        ///     The background image for this screen.
        /// </summary>
        private BackgroundImage Background { get; }

        /// <summary>
        ///     The top toolbar for this screen.
        /// </summary>
        private Toolbar Toolbar { get; set;  }

        /// <summary>
        ///     The bottom toolbar for this screen.
        /// </summary>
        private BottomBar BottomToolbar { get; set; }

        /// <summary>
        ///     The container that holds all of the navigation buttons to go to new
        ///     screens.
        /// </summary>
        private NavigationButtonContainer NavigationButtonContainer { get; set; }

        /// <inheritdoc />
        /// <summary>
        /// </summary>
        /// <param name="screen"></param>
        public MainMenuScreenView(Screen screen) : base(screen)
        {
            Background = new BackgroundImage(UserInterface.MenuBackground, 30) { Parent = Container };
            CreateToolbar();
            CreateNavigationButtonContainer();
            BottomToolbar = new BottomBar { Parent = Container };
        }

        /// <inheritdoc />
        /// <summary>
        /// </summary>
        /// <param name="gameTime"></param>
        public override void Update(GameTime gameTime) => Container?.Update(gameTime);

        /// <inheritdoc />
        /// <summary>
        /// </summary>
        /// <param name="gameTime"></param>
        public override void Draw(GameTime gameTime)
        {
            GameBase.Game.GraphicsDevice.Clear(Color.CornflowerBlue);
            Container?.Draw(gameTime);
        }

        /// <inheritdoc />
        /// <summary>
        /// </summary>
        public override void Destroy() => Container?.Destroy();

        /// <summary>
        ///     Creates the toolbar for the screen.
        /// </summary>
        private void CreateToolbar() => Toolbar = new Toolbar(new List<ToolbarItem>
        {
            new ToolbarItem("Home", () => Console.WriteLine("Already Home!"), true),
            new ToolbarItem("Import Mapset", () =>
            {
                // Create the openFileDialog object.
                var openFileDialog = new OpenFileDialog()
                {
                    InitialDirectory = "c:\\",
                    Filter = "Mapset (*.qp, *.osz, *.sm)| *.qp; *.osz; *.sm;",
                    FilterIndex = 0,
                    RestoreDirectory = true,
                    Multiselect = true
                };

                // If the dialogScreen couldn't be shown, that's an issue, so we'll return for now.
                if (openFileDialog.ShowDialog() != DialogResult.OK)
                    return;

                // Run the converter for all selected files
                Task.Run(() =>
                {
                    Logger.LogImportant($"Importing mapsets. This process runs in the background, so you can continue to play!", LogType.Runtime, 5f);
                    for (var i = 0; i < openFileDialog.FileNames.Length; i++)
                    {
                        if (openFileDialog.FileNames[i].EndsWith(".osz"))
                            Osu.ConvertOsz(openFileDialog.FileNames[i], i);
                        else if (openFileDialog.FileNames[i].EndsWith(".qp"))
                            MapsetImporter.Import(openFileDialog.FileNames[i]);
                        else if (openFileDialog.FileNames[i].EndsWith(".sm"))
                            StepManiaConverter.ConvertSm(openFileDialog.FileNames[i]);
                    }
                    // When all the maps have been converted, select the last imported map and make that the selected one.
                }).ContinueWith(t => MapsetImporter.AfterImport());
            }),
            new ToolbarItem("Watch Replay", () =>
            {
                // Create the openFileDialog object.
                var openFileDialog = new OpenFileDialog()
                {
                    InitialDirectory = ConfigManager.GameDirectory.Value,
                    Filter = "Replay (*.qr)| *.qr;",
                    FilterIndex = 0,
                    RestoreDirectory = true,
                    Multiselect = false
                };

                // If the dialogScreen couldn't be shown, that's an issue, so we'll return for now.
                if (openFileDialog.ShowDialog() != DialogResult.OK)
                    return;

<<<<<<< HEAD
                ScreenManager.ChangeScreen(new ResultsScreen(new Replay(openFileDialog.FileName)));
            }),
=======
                try
                {
                    ScreenManager.ChangeScreen(new ResultsScreen(new Replay(openFileDialog.FileName)));
                }
                catch (Exception e)
                {
                    Logger.LogError(e, LogType.Runtime);
                    NotificationManager.Show(NotificationLevel.Error, "Error reading replay file.");
                }
            })
>>>>>>> 6817c79c
        }, new List<ToolbarItem>
        {
            new ToolbarItem(FontAwesome.PowerOff, GameBase.Game.Exit),
            new ToolbarItem(FontAwesome.Cog, () => DialogManager.Show(new OptionsDialog(0.75f)))
        }, new ScalableVector2(WindowManager.Width, 80))
        {
            Parent = Container
        };

        /// <summary>
        ///     Creates the entire navigation button container along
        ///     with its buttons.
        /// </summary>
        private void CreateNavigationButtonContainer()
        {
            // Editor
            var editor = new NavigationButton(new Vector2(325, 230), "Editor", UserInterface.MenuCompetitive,
                "Create or edit a map to any song you'd like!", EditorScreen.Go)
            {
                Alignment = Alignment.TopCenter,
                X = 0,
                Y = Toolbar.Y + Toolbar.Height + 60
            };

            // Single Player.
            var singlePlayer = new NavigationButton(new Vector2(325, 230), "Single Player",
                UserInterface.MenuSinglePlayer, "Play offline and compete for scoreboard ranks!",
                () =>
                {
                    ScreenManager.ChangeScreen(new SelectScreen());
                })
            {
                Alignment = Alignment.TopCenter,
                X = editor.X - editor.Width - 30,
                Y = editor.Y
            };

            // Competitve
            var competitive = new NavigationButton(new Vector2(325, 230), "Competitive", UserInterface.MenuLock,
                "Compete against the world and rank up!", () =>
                {
                    NotificationManager.Show(NotificationLevel.Info, "This isn't implemented yet. Check back later!");
                }, true)
            {
                Alignment = Alignment.TopCenter,
                X = editor.X,
                Y = editor.Y + editor.Height + 30
            };

            // Multiplayer
            var customGames = new NavigationButton(new Vector2(325, 230), "Custom Games", UserInterface.MenuLock,
                "Play casually with your friends online!", () =>
                {
                    NotificationManager.Show(NotificationLevel.Info, "This isn't implemented yet. Check back later!");
                }, true)
            {
                Alignment = Alignment.TopCenter,
                X = singlePlayer.X,
                Y = singlePlayer.Y + singlePlayer.Height + 30
            };

            // News
            var news = new NavigationButton(new Vector2(250, 490), "Latest News",
                UserInterface.MenuNews, "Keep up-to-date wih Quaver!", () =>
                {
                    NotificationManager.Show(NotificationLevel.Info, "This isn't implemented yet. Check back later!");
                }, true)
            {
                Alignment = Alignment.TopCenter,
                Y = singlePlayer.Y,
                X = editor.Width + editor.X + 15
            };

            // Create a new button container with all of the created buttons.
            NavigationButtonContainer = new NavigationButtonContainer(new List<NavigationButton>
            {
                editor,
                singlePlayer,
                competitive,
                customGames,
                news
            })
            { Parent = Container };
        }
    }
}<|MERGE_RESOLUTION|>--- conflicted
+++ resolved
@@ -143,10 +143,6 @@
                 if (openFileDialog.ShowDialog() != DialogResult.OK)
                     return;
 
-<<<<<<< HEAD
-                ScreenManager.ChangeScreen(new ResultsScreen(new Replay(openFileDialog.FileName)));
-            }),
-=======
                 try
                 {
                     ScreenManager.ChangeScreen(new ResultsScreen(new Replay(openFileDialog.FileName)));
@@ -156,8 +152,7 @@
                     Logger.LogError(e, LogType.Runtime);
                     NotificationManager.Show(NotificationLevel.Error, "Error reading replay file.");
                 }
-            })
->>>>>>> 6817c79c
+            }),
         }, new List<ToolbarItem>
         {
             new ToolbarItem(FontAwesome.PowerOff, GameBase.Game.Exit),
