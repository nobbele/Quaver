--- conflicted
+++ resolved
@@ -63,59 +63,6 @@
         /// </summary>
         public static void Load()
         {
-<<<<<<< HEAD
-            Home = AssetLoader.LoadTexture2D(QuaverResources.fa_home, ImageFormat.Png);
-            Cog = AssetLoader.LoadTexture2D(QuaverResources.fa_cog_wheel_silhouette, ImageFormat.Png);
-            PowerOff = AssetLoader.LoadTexture2D(QuaverResources.fa_power_button_off, ImageFormat.Png);
-            Discord = AssetLoader.LoadTexture2D(QuaverResources.fa_discord, ImageFormat.Png);
-            GamePad = AssetLoader.LoadTexture2D(QuaverResources.fa_gamepad_console, ImageFormat.Png);
-            Coffee = AssetLoader.LoadTexture2D(QuaverResources.fa_coffee_cup_on_a_plate_black_silhouettes, ImageFormat.Png);
-            Cloud = AssetLoader.LoadTexture2D(QuaverResources.fa_cloud_storage_download, ImageFormat.Png);
-            Github = AssetLoader.LoadTexture2D(QuaverResources.fa_github_logo, ImageFormat.Png);
-            Copy = AssetLoader.LoadTexture2D(QuaverResources.fa_copy_document, ImageFormat.Png);
-            Exclamation = AssetLoader.LoadTexture2D(QuaverResources.fa_exclamation, ImageFormat.Png);
-            Archive = AssetLoader.LoadTexture2D(QuaverResources.fa_archive_black_box, ImageFormat.Png);
-            CircleOpen = AssetLoader.LoadTexture2D(QuaverResources.fa_circle_shape_outline, ImageFormat.Png);
-            Volume = AssetLoader.LoadTexture2D(QuaverResources.fa_volume_up_interface_symbol, ImageFormat.Png);
-            Music = AssetLoader.LoadTexture2D(QuaverResources.fa_music_note_black_symbol, ImageFormat.Png);
-            Headphones = AssetLoader.LoadTexture2D(QuaverResources.fa_music_headphones, ImageFormat.Png);
-            CircleClosed = AssetLoader.LoadTexture2D(QuaverResources.fa_circle, ImageFormat.Png);
-            CaretDown = AssetLoader.LoadTexture2D(QuaverResources.fa_caret_down, ImageFormat.Png);
-            ChevronDown = AssetLoader.LoadTexture2D(QuaverResources.fa_chevron_arrow_down, ImageFormat.Png);
-            Desktop = AssetLoader.LoadTexture2D(QuaverResources.fa_desktop_monitor, ImageFormat.Png);
-            GiftBox = AssetLoader.LoadTexture2D(QuaverResources.fa_gift_box, ImageFormat.Png);
-            VideoPlay = AssetLoader.LoadTexture2D(QuaverResources.fa_play_video_button, ImageFormat.Png);
-            Pencil = AssetLoader.LoadTexture2D(QuaverResources.fa_pencil, ImageFormat.Png);
-            Play = AssetLoader.LoadTexture2D(QuaverResources.fa_play_button, ImageFormat.Png);
-            Pause = AssetLoader.LoadTexture2D(QuaverResources.fa_pause_symbol, ImageFormat.Png);
-            Stop = AssetLoader.LoadTexture2D(QuaverResources.fa_square_shape_shadow, ImageFormat.Png);
-            File = AssetLoader.LoadTexture2D(QuaverResources.fa_file, ImageFormat.Png);
-            Folder = AssetLoader.LoadTexture2D(QuaverResources.fa_open_folder, ImageFormat.Png);
-            Save = AssetLoader.LoadTexture2D(QuaverResources.fa_save_file_option, ImageFormat.Png);
-            FastForward = AssetLoader.LoadTexture2D(QuaverResources.fa_fast_forward_arrows, ImageFormat.Png);
-            Clock = AssetLoader.LoadTexture2D(QuaverResources.fa_time, ImageFormat.Png);
-            ArrowLeft = AssetLoader.LoadTexture2D(QuaverResources.fa_arrow_pointing_to_left, ImageFormat.Png);
-            ArrowRight = AssetLoader.LoadTexture2D(QuaverResources.fa_arrow_pointing_to_right, ImageFormat.Png);
-            ChevronSignLeft = AssetLoader.LoadTexture2D(QuaverResources.fa_angle_pointing_to_left, ImageFormat.Png);
-            ChevronSignRight = AssetLoader.LoadTexture2D(QuaverResources.fa_angle_arrow_pointing_to_right, ImageFormat.Png);
-            VideoPlay= AssetLoader.LoadTexture2D(QuaverResources.fa_play_video_button, ImageFormat.Png);
-            Twitter = AssetLoader.LoadTexture2D(QuaverResources.fa_twitter_black_shape, ImageFormat.Png);
-            Rss = AssetLoader.LoadTexture2D(QuaverResources.fa_rss_symbol, ImageFormat.Png);
-            Code = AssetLoader.LoadTexture2D(QuaverResources.fa_code, ImageFormat.Png);
-            Bars = AssetLoader.LoadTexture2D(QuaverResources.fa_signal_bars, ImageFormat.Png);
-            Question = AssetLoader.LoadTexture2D(QuaverResources.fa_question_sign, ImageFormat.Png);
-            Trophy = AssetLoader.LoadTexture2D(QuaverResources.fa_trophy, ImageFormat.Png);
-            Globe = AssetLoader.LoadTexture2D(QuaverResources.fa_earth_globe, ImageFormat.Png);
-            Comments = AssetLoader.LoadTexture2D(QuaverResources.fa_comments, ImageFormat.Png);
-            Spinner = AssetLoader.LoadTexture2D(QuaverResources.fa_spinner_of_dots, ImageFormat.Png);
-            Heart = AssetLoader.LoadTexture2D(QuaverResources.fa_heart_shape_silhouette, ImageFormat.Png);
-            Times = AssetLoader.LoadTexture2D(QuaverResources.fa_times, ImageFormat.Png);
-            Keyboard = AssetLoader.LoadTexture2D(QuaverResources.fa_keyboard, ImageFormat.Png);
-            Search = AssetLoader.LoadTexture2D(QuaverResources.fa_magnifying_glass, ImageFormat.Png);
-            ArrowCircle = AssetLoader.LoadTexture2D(QuaverResources.fa_right_arrow_in_a_circle, ImageFormat.Png);
-            Gavel = AssetLoader.LoadTexture2D(QuaverResources.fa_legal_hammer, ImageFormat.Png);
-            Wrench = AssetLoader.LoadTexture2D(QuaverResources.fa_open_wrench_tool_silhouette, ImageFormat.Png);
-=======
             Home = AssetLoader.LoadTexture2D(QuaverResources.fa_home);
             Cog = AssetLoader.LoadTexture2D(QuaverResources.fa_cog_wheel_silhouette);
             PowerOff = AssetLoader.LoadTexture2D(QuaverResources.fa_power_button_off);
@@ -165,7 +112,8 @@
             Keyboard = AssetLoader.LoadTexture2D(QuaverResources.fa_keyboard);
             Search = AssetLoader.LoadTexture2D(QuaverResources.fa_magnifying_glass);
             ArrowCircle = AssetLoader.LoadTexture2D(QuaverResources.fa_right_arrow_in_a_circle);
->>>>>>> ecd52371
+            Gavel = AssetLoader.LoadTexture2D(QuaverResources.fa_legal_hammer);
+            Wrench = AssetLoader.LoadTexture2D(QuaverResources.fa_open_wrench_tool_silhouette);
         }
     }
 }