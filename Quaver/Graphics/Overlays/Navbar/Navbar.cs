--- conflicted
+++ resolved
@@ -126,11 +126,7 @@
             Github = CreateNavbarButton(NavbarAlignment.Right, FontAwesome.Github, "GitHub", "Contribute to the project!", OnGithubButtonClicked);
             
             // Test States.
-<<<<<<< HEAD
-            CreateNavbarButton(NavbarAlignment.Right, FontAwesome.Coffee, "Test State", "Go to testing", (sender, args) => GameBase.GameStateManager.ChangeState(new DropdownTestState()));
-=======
-            CreateNavbarButton(NavbarAlignment.Right, FontAwesome.Coffee, "Test State", "Go to testing", (sender, args) => GameBase.GameStateManager.ChangeState(new CheckboxTestState()));
->>>>>>> bb22a718
+            // CreateNavbarButton(NavbarAlignment.Right, FontAwesome.Coffee, "Test State", "Go to testing", (sender, args) => GameBase.GameStateManager.ChangeState(new DropdownTestState()));
 #endregion
         }
 
