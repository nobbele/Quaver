using System;
using System.Collections.Generic;
using System.IO;
using System.Linq;
using Microsoft.Xna.Framework;
using Microsoft.Xna.Framework.Graphics;
using Microsoft.Xna.Framework.Input;
using Quaver.Assets;
using Quaver.Audio;
using Quaver.Config;
using Quaver.Database.Maps;
using Quaver.Database.Scores;
using Quaver.Graphics;
using Quaver.Graphics.Backgrounds;
using Quaver.Graphics.Notifications;
using Quaver.Graphics.Overlays.Volume;
using Quaver.Helpers;
<<<<<<< HEAD
=======
using Quaver.Logging;
using Quaver.Online;
using Quaver.Online.Chat;
>>>>>>> bf8f023e
using Quaver.Scheduling;
using Quaver.Screens;
using Quaver.Screens.Connecting;
using Quaver.Screens.Menu;
using Quaver.Screens.Splash;
using Quaver.Shaders;
using Quaver.Skinning;
using Steamworks;
using Wobble;
using Wobble.Audio.Samples;
using Wobble.Audio.Tracks;
using Wobble.Bindables;
using Wobble.Discord;
using Wobble.Discord.RPC;
using Wobble.Graphics;
using Wobble.Graphics.Shaders;
using Wobble.Graphics.UI.Debugging;
using Wobble.Graphics.UI.Dialogs;
using Wobble.Input;
using Wobble.Logging;
using Wobble.Screens;
using Wobble.Window;

namespace Quaver
{
    public class QuaverGame : WobbleGame
    {
        /// <inheritdoc />
        /// <summary>
        /// </summary>
        protected override bool IsReadyToUpdate { get; set; }

        /// <summary>
        ///     The volume controller for the game.
        /// </summary>
        public VolumeController VolumeController { get; private set; }

        /// <summary>
        ///     The current activated screen.
        /// </summary>
        public QuaverScreen CurrentScreen { get; set; }

        /// <inheritdoc />
        /// <summary>
        /// </summary>
        public QuaverGame()
        {
            IsFixedTimeStep = false;
            Graphics.SynchronizeWithVerticalRetrace = false;
            Graphics.ApplyChanges();

            Graphics.PreparingDeviceSettings += (sender, args) =>
            {
                Graphics.GraphicsProfile = GraphicsProfile.HiDef;
                Graphics.PreferMultiSampling = true;
                args.GraphicsDeviceInformation.PresentationParameters.MultiSampleCount = 8;
            };
        }

        /// <inheritdoc />
        /// <summary>
        ///     Allows the game to perform any initialization it needs to before starting to run.
        ///     This is where it can query for any required services and load any non-graphic
        ///     related content.  Calling base.Initialize will enumerate through any components
        ///     and initialize them as well.
        /// </summary>
        protected override void Initialize()
        {
            PerformGameSetup();

            WindowManager.ChangeVirtualScreenSize(new Vector2(1366, 768));
            WindowManager.ChangeScreenResolution(new Point(ConfigManager.WindowWidth.Value, ConfigManager.WindowHeight.Value));

            // Full-screen
            Graphics.IsFullScreen = ConfigManager.WindowFullScreen.Value;

            // Apply all graphics changes
            Graphics.ApplyChanges();

            // Handle file dropped event.
            Window.FileDropped += MapsetImporter.OnFileDropped;

            base.Initialize();
        }

         /// <inheritdoc />
        /// <summary>
        ///     LoadContent will be called once per game and is the place to load
        ///     all of your content.
        /// </summary>
        protected override void LoadContent()
        {
            base.LoadContent();

            // Load all game assets.
            FontAwesome.Load();
            Fonts.Load();
            BitmapFonts.Load();
            Titles.Load();
            UserInterface.Load();

            // Load steam avatar
            SteamManager.UserAvatar = SteamManager.GetAvatar(SteamUser.GetSteamID().m_SteamID);

            // Load the user's skin
            SkinManager.Load();

            // Create the global FPS counter.
            CreateFpsCounter();
            VolumeController = new VolumeController() {Parent = GlobalUserInterface};
            BackgroundManager.Initialize();

            // Make the cursor appear over the volume controller.
            ListHelper.Swap(GlobalUserInterface.Children, GlobalUserInterface.Children.IndexOf(GlobalUserInterface.Cursor),
                                                            GlobalUserInterface.Children.IndexOf(VolumeController));

            IsReadyToUpdate = true;
            QuaverScreenManager.ChangeScreen(new SplashScreen());
        }

        /// <inheritdoc />
        /// <summary>
        ///     UnloadContent will be called once per game and is the place to unload
        ///     game-specific content.
        /// </summary>
        protected override void UnloadContent()
        {
            OnlineManager.Client?.Disconnect();
            base.UnloadContent();
        }

        /// <inheritdoc />
        /// <summary>
        ///     Allows the game to run logic such as updating the world,
        ///     checking for collisions, gathering input, and playing audio.
        /// </summary>
        protected override void Update(GameTime gameTime)
        {
            if (!IsReadyToUpdate)
                return;

            base.Update(gameTime);

            if (SteamManager.IsInitialized)
                SteamAPI.RunCallbacks();

            // Run scheduled background tasks
            CommonTaskScheduler.Run();
            BackgroundManager.Update(gameTime);
            NotificationManager.Update(gameTime);
            ChatManager.Update(gameTime);
            DialogManager.Update(gameTime);

            // Global Input
#if DEBUG
            if (KeyboardManager.IsUniqueKeyPress(Keys.F5))
            {
                ConfigManager.DebugDisplayLogMessages.Value = !ConfigManager.DebugDisplayLogMessages.Value;

                NotificationManager.Show(NotificationLevel.Info,
                    ConfigManager.DebugDisplayLogMessages.Value
                        ? $"You are now displaying debug log messages. Press F5 to toggle them off."
                        : $"You are now hiding debug log messages. Press F5 to toggle them on.");
            }
#endif
        }

        /// <inheritdoc />
        /// <summary>
        ///     This is called when the game should draw itself.
        /// </summary>
        protected override void Draw(GameTime gameTime)
        {
            if (!IsReadyToUpdate)
                return;

            base.Draw(gameTime);

            GameBase.DefaultSpriteBatchOptions.Begin();
            SpriteBatch.End();

            // Draw dialogs
            DialogManager.Draw(gameTime);

            NotificationManager.Draw(gameTime);

            // Draw the global container last.
            GlobalUserInterface.Draw(gameTime);
<<<<<<< HEAD
            LogManager.Draw(gameTime);
=======
>>>>>>> bf8f023e
        }

        /// <summary>
        ///     Performs any initial setup the game needs to run.
        /// </summary>
        private static void PerformGameSetup()
        {
<<<<<<< HEAD
            ConfigManager.Initialize();

            Logger.DisplayMessages = ConfigManager.DebugDisplayLogMessages.Value;
            ConfigManager.DebugDisplayLogMessages.ValueChanged += (o, e) => Logger.DisplayMessages = ConfigManager.DebugDisplayLogMessages.Value;

=======
>>>>>>> bf8f023e
            DeleteTemporaryFiles();

            LocalScoreCache.CreateTable();
            MapCache.LoadAndSetMapsets();

            // Force garabge collection.
            GC.Collect();

            // Start watching for mapset changes in the folder.
            MapsetImporter.WatchForChanges();

            // Initially set the global volume.
            AudioTrack.GlobalVolume = ConfigManager.VolumeGlobal.Value;
            AudioSample.GlobalVolume = ConfigManager.VolumeEffect.Value;

            // Change master volume whenever it changes.
            ConfigManager.VolumeGlobal.ValueChanged += (sender, e) =>
            {
                AudioTrack.GlobalVolume = e.Value;
            };

            // Change track volume whenever it changed
            ConfigManager.VolumeMusic.ValueChanged += (sender, e) =>
            {
                if (AudioEngine.Track != null)
                    AudioEngine.Track.Volume = e.Value;
            };

            ConfigManager.VolumeEffect.ValueChanged += (sender, e) => AudioSample.GlobalVolume = e.Value;
            ConfigManager.Pitched.ValueChanged += (sender, e) => AudioEngine.Track.ToggleRatePitching(e.Value);

            DiscordManager.CreateClient("376180410490552320");
            DiscordManager.Client.SetPresence(new RichPresence()
            {
                Assets = new Wobble.Discord.RPC.Assets()
                {
                    LargeImageKey = "quaver",
                    LargeImageText = ConfigManager.Username.Value
                },
                Timestamps = new Timestamps()
            });

            // Create bindable for selected map.
            if (MapManager.Mapsets.Count != 0)
                MapManager.Selected = new Bindable<Map>(MapManager.Mapsets.First().Maps.First());
        }

        /// <summary>
        ///     Deletes all of the temporary files for the game if they exist.
        /// </summary>
        private static void DeleteTemporaryFiles()
        {
            try
            {
                foreach (var file in new DirectoryInfo(ConfigManager.DataDirectory + "/temp/").GetFiles("*", SearchOption.AllDirectories))
                    file.Delete();

                foreach (var dir in new DirectoryInfo(ConfigManager.DataDirectory + "/temp/").GetDirectories("*", SearchOption.AllDirectories))
                    dir.Delete(true);
            }
            catch (Exception)
            {
                // ignored
            }

            // Create a directory that displays the "Now playing" song.
            Directory.CreateDirectory($"{ConfigManager.DataDirectory}/temp/Now Playing");
        }

        /// <summary>
        ///     Creates the FPS counter to display on a global state.
        /// </summary>
        private void CreateFpsCounter()
        {
            var fpsCounter = new FpsCounter(Fonts.AllerBold16, 0.80f)
            {
                Parent = GlobalUserInterface,
                Alignment = Alignment.BotRight,
                Size = new ScalableVector2(70, 30),
                TextFps =
                {
                    TextColor = Color.LimeGreen
                },
                X = -10,
                Y = -10,
                Alpha = 0
            };

            ShowFpsCounter(fpsCounter);
            ConfigManager.FpsCounter.ValueChanged += (o, e) => ShowFpsCounter(fpsCounter);
        }

        /// <summary>
        ///     Shows the FPs counter based on the current config variable.
        /// </summary>
        private static void ShowFpsCounter(FpsCounter counter) => counter.TextFps.Alpha = ConfigManager.FpsCounter.Value ? 1 : 0;
    }
}<|MERGE_RESOLUTION|>--- conflicted
+++ resolved
@@ -15,12 +15,8 @@
 using Quaver.Graphics.Notifications;
 using Quaver.Graphics.Overlays.Volume;
 using Quaver.Helpers;
-<<<<<<< HEAD
-=======
-using Quaver.Logging;
 using Quaver.Online;
 using Quaver.Online.Chat;
->>>>>>> bf8f023e
 using Quaver.Scheduling;
 using Quaver.Screens;
 using Quaver.Screens.Connecting;
@@ -209,10 +205,8 @@
 
             // Draw the global container last.
             GlobalUserInterface.Draw(gameTime);
-<<<<<<< HEAD
+            
             LogManager.Draw(gameTime);
-=======
->>>>>>> bf8f023e
         }
 
         /// <summary>
@@ -220,14 +214,11 @@
         /// </summary>
         private static void PerformGameSetup()
         {
-<<<<<<< HEAD
             ConfigManager.Initialize();
 
             Logger.DisplayMessages = ConfigManager.DebugDisplayLogMessages.Value;
             ConfigManager.DebugDisplayLogMessages.ValueChanged += (o, e) => Logger.DisplayMessages = ConfigManager.DebugDisplayLogMessages.Value;
 
-=======
->>>>>>> bf8f023e
             DeleteTemporaryFiles();
 
             LocalScoreCache.CreateTable();
