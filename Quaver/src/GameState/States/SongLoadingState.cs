﻿using System;
using System.Collections.Generic;
using System.IO;
using System.Linq;
using System.Text;
using System.Threading.Tasks;
using Microsoft.Xna.Framework;
using Quaver.Beatmaps;
using Quaver.Gameplay;

using Quaver.QuaFile;

namespace Quaver.GameState.States
{
    internal class SongLoadingState : IGameState
    {
        /// <summary>
        ///     Current State
        /// </summary>
        public State CurrentState { get; set; } = State.LoadingScreen;

        /// <summary>
        ///     Update Ready
        /// </summary>
        public bool UpdateReady { get; set; }

        /// <summary>
        ///     Try to load the qua file and song. 
        ///     If we've successfully loaded it, move onto the play state.
        /// </summary>
        public void Initialize()
        {
            Task.Run(() => LoadBeatmap()); //.ContinueWith(t => InitializeGameplay(GameBase.SelectedBeatmap.Qua));
        }

        /// <summary>
        ///     Unload Content
        /// </summary>
        public void UnloadContent() { }

        /// <summary>
        ///     Update
        /// </summary>
        /// <param name="gameTime"></param>
        public void Update(GameTime gameTime) {}

        /// <summary>
        ///     Draw
        /// </summary>
        public void Draw()
        {
            GameBase.GraphicsDevice.Clear(Color.Red);
        }

        /// <summary>
        ///     Responsible for loading the beatmap and switching the state.
        /// </summary>
        private void LoadBeatmap()
        {
            try
            {
                // Throw an exception if there is no selected beatmap.
                if (GameBase.SelectedBeatmap == null)
                    throw new Exception("No selected beatmap, we should not be on this screen!!!");

                // Try and parse the .qua and check if it is valid.
                var quaPath = $"{Config.Configuration.SongDirectory}/{GameBase.SelectedBeatmap.Directory}/{GameBase.SelectedBeatmap.Path}";

                var qua = new Qua(quaPath);

                if (!qua.IsValidQua)
                    throw new Exception("[SONG LOADING STATE] The .qua file could NOT be loaded!");

                // Set the beatmap's Qua. 
                // We parse it and set it each time the player is going to play to kmake sure they are
                // actually playing the correct map.
                GameBase.SelectedBeatmap.Qua = qua;
                //Console.WriteLine("[SONG LOADING STATE] Qua successfully loaded.");

                // Attempt to load the audio.
                GameBase.SelectedBeatmap.LoadAudio();

                if (GameBase.SelectedBeatmap.Song.GetAudioLength() < 1)
                    throw new Exception("[SONG LOADING STATE] Audio file could not be loaded.");

                //Initialize Gameplay
                InitializeGameplay(qua);

                //Change States
                ChangeState(quaPath);

<<<<<<< HEAD
=======
                // Load Play State
                GameBase.GameStateManager.ChangeState(new PlayScreenState(md5));
>>>>>>> 596be2d3
            }
            catch (Exception e)
            {
                Console.WriteLine(e);
            }
        }

        /// <summary>
        ///     Initializes gameplay classes
        /// </summary>
        /// <param name="qua"></param>
        private void InitializeGameplay(Qua qua)
        {
            Playfield.Initialize();
            Timing.Initialize(qua);
            NoteRendering.Initialize(qua);
        }

        private void ChangeState(string quaPath)
        {
            var md5 = BeatmapUtils.GetMd5Checksum(quaPath);
            GameStateManager.Instance.ChangeState(new PlayScreenState(md5));
        }
    }
}<|MERGE_RESOLUTION|>--- conflicted
+++ resolved
@@ -89,11 +89,8 @@
                 //Change States
                 ChangeState(quaPath);
 
-<<<<<<< HEAD
-=======
                 // Load Play State
                 GameBase.GameStateManager.ChangeState(new PlayScreenState(md5));
->>>>>>> 596be2d3
             }
             catch (Exception e)
             {
