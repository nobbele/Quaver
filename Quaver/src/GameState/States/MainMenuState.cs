--- conflicted
+++ resolved
@@ -366,99 +366,5 @@
                 await MapImportLoadingState.AfterImport();
             });
         }
-<<<<<<< HEAD
-=======
-
-        /// <summary>
-        ///     Responsible for converting a .osz file to a new song directory full of .qua
-        /// </summary>
-        /// <param name="fileName"></param>
-        private static void ConvertOsz(string fileName, int num)
-        {
-            // Extract the .osu & relevant audio files, and attempt to convert them.
-            // Once fully converted, create a new directory in the songs folder and 
-            // tell GameBase that the import queue is ready. Depending on the current state,
-            // we may import them automatically.
-            var extractPath = $@"{Config.Configuration.DataDirectory}/Temp/{num}";
-
-            try
-            {
-                using (var archive = new ZipFile(fileName))
-                {
-                    archive.ExtractAll(extractPath, ExtractExistingFileAction.OverwriteSilently);
-                }
-
-                // Now that we have them, proceed to convert them.
-                foreach (var file in Directory.GetFiles(extractPath, "*.osu", SearchOption.AllDirectories))
-                {
-                    var map = new PeppyBeatmap(file);
-
-                    if (!map.IsValid)
-                        continue;
-
-                    // Convert the map to .qua
-                    var qua = Qua.ConvertOsuBeatmap(map);
-                    qua.Save(map.OriginalFileName.Replace(".osu", ".qua"));
-                }
-
-                // Now that all of them are converted, we'll create a new directory with all of the files except for .osu
-
-                var newSongDir = $"{Config.Configuration.SongDirectory}/{new DirectoryInfo(fileName).Name}";
-
-                if (newSongDir.Length > 200)
-                    newSongDir =
-                        $"{Config.Configuration.SongDirectory}/{new DirectoryInfo(fileName).Name.Substring(0, 20)}";
-
-                Directory.CreateDirectory(newSongDir);
-
-                // Get the files that are currently in the extract path
-                var filesInDir = Directory.GetFiles(extractPath);
-
-                for (var i = 0; i < filesInDir.Length; i++)
-                {
-                    switch (Path.GetExtension(filesInDir[i]))
-                    {
-                        case ".osu":
-                            // Ignore .osu files
-                            continue;
-                        case ".qua":
-                            // Try to create a similar path to the original. 
-                            // The reason we generate all these new file names is because
-                            // the path may end up being too long, and that throws an error.
-                            var newFile = $"{newSongDir}/{Path.GetFileName(filesInDir[i])}";
-
-                            if (newFile.Length > 200)
-                                newFile = $"{newSongDir}/{Path.GetFileName(filesInDir[i]).Substring(0, 60)}.qua";
-
-                            if (newFile.Length > 200 || File.Exists(newFile))
-                                newFile = $"{newSongDir}/{i}.qua";
-
-                            File.Move(filesInDir[i], newFile);
-                            break;
-                        // We only allow certain file to be moved over, no .wav files, as those are usually
-                        // hitsounds from osu!
-                        case ".mp3":
-                        case ".jpg":
-                        case ".png":
-                        case ".jpeg":
-                        case ".ogg":
-                            File.Move(filesInDir[i], $"{newSongDir}/{Path.GetFileName(filesInDir[i])}");
-                            break;
-                    }
-                }
-
-                Logger.LogSuccess($"The .osz file was successfully converted.", LogType.Runtime);
-            }
-            catch (Exception e)
-            {
-                Logger.LogError(e, LogType.Runtime);
-            }
-            // Delete the entire temp directory regardless of the outcome.
-            finally
-            {
-                Directory.Delete(extractPath, true);
-            }
-        }
->>>>>>> 0c234e5a
     }
 }