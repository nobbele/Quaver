--- conflicted
+++ resolved
@@ -184,7 +184,6 @@
             switch (GameBase.SelectedBeatmap.Qua.Mode)
             {
                 case GameModes.Keys4:
-<<<<<<< HEAD
                     for (var i = 0; i < 4; i++)
                     {
                         try
@@ -194,18 +193,14 @@
                             // otherwise, we default it to the default or first (1/1) texture in the list.
                             if (GameBase.LoadedSkin.ColourObjectsBySnapDistance && GameBase.LoadedSkin.NoteHitObjects[KeyLane - 1][SnapIndex] != null)
                                 HitBodySprite.Image = GameBase.LoadedSkin.NoteHitObjects[KeyLane - 1][SnapIndex];
+                            else
+                                HitBodySprite.Image = GameBase.LoadedSkin.NoteHitObjects[KeyLane - 1][0];
                         }
                         catch (Exception e)
                         {
                             HitBodySprite.Image = GameBase.LoadedSkin.NoteHitObjects[KeyLane - 1][0];
                         }
                     }
-
-=======
-                    for (var i = 0; i < GameBase.LoadedSkin.NoteHitObjects4K.Length; i++)
-                        if (KeyLane - 1 == i)
-                            HitBodySprite.Image = GameBase.LoadedSkin.NoteHitObjects4K[i];
->>>>>>> 83cb600e
                     break;
                 case GameModes.Keys7:
                     for (var i = 0; i < GameBase.LoadedSkin.NoteHitObjects7K.Length; i++)
