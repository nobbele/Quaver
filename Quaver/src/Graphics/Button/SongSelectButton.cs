﻿using System;
using System.Collections.Generic;
using System.Linq;
using System.Text;
using System.Threading.Tasks;
using Microsoft.Xna.Framework;
using Microsoft.Xna.Framework.Graphics;
using Microsoft.Xna.Framework.Input;
using Quaver.Graphics.Text;

using Quaver.Utility;
using Quaver.Database.Beatmaps;
using Quaver.Graphics.Sprite;
using Quaver.Config;

namespace Quaver.Graphics.Button
{
    /// <summary>
    ///     This type of button is used for simple buttons that only require a single image + text, but also includes a tint animation.
    /// </summary>
    internal class SongSelectButton : Button
    {
        private TextBoxSprite TitleText { get; set; }

        private TextBoxSprite ArtistText { get; set; }

        private TextBoxSprite DiffText { get; set; }

        private Sprite.Sprite UnderlayImage { get; set; }

        private Sprite.Sprite GameModeImage { get; set; }

        private Sprite.Sprite GradeImage { get; set; }

        //Constructor
        public SongSelectButton(Beatmap map, float ButtonScale)
        {
            var ButtonSizeY = 40 * ButtonScale;
            var mapText = map.Artist + " - " + map.Title + " [" + map.DifficultyName + "]";

            SizeY = ButtonSizeY;
            SizeX = ButtonSizeY * 8;

<<<<<<< HEAD
            /*
=======
>>>>>>> 93497eba
            Task.Run(() =>
            {
                try
                {
                    Image = ImageLoader.Load(Configuration.SongDirectory + "/" + map.Directory + "/" + map.BackgroundPath);
                }
<<<<<<< HEAD
                catch
                {
                    Exception ex;
                }
            });
            */
=======
                catch (Exception e)
                {
                    // Thhe background could be loaded, so do whatever fallback here.   
                }
            });
>>>>>>> 93497eba

            TitleText = new TextBoxSprite()
            {
                Text = map.Title,
                Font = Fonts.Medium48,
                ScaleY = 0.5f,
                ScaleX = 0.825f,
                SizeX = -5 * ButtonScale,
                PositionX = -5 * ButtonScale,
                SizeY = -2 * ButtonScale,
                PositionY = 2 * ButtonScale,
                Alignment = Alignment.TopRight,
                TextAlignment = Alignment.BotLeft,
                TextBoxStyle = TextBoxStyle.ScaledSingleLine,
                TextColor = Color.White,
                Parent = this
            };

            ArtistText = new TextBoxSprite()
            {
                Text = map.Artist + " | "+ map.Creator,
                Font = Fonts.Medium48,
                ScaleY = 0.5f,
                ScaleX = 0.825f,
                SizeX = -5 * ButtonScale,
                PositionX = -5 * ButtonScale,
                SizeY = -5 * ButtonScale,
                PositionY = -5 * ButtonScale,
                Alignment = Alignment.BotRight,
                TextAlignment = Alignment.TopLeft,
                TextBoxStyle = TextBoxStyle.ScaledSingleLine,
                TextColor = Color.White,
                Parent = this
            };

            DiffText = new TextBoxSprite()
            {
                Text = "00.00",
                Font = Fonts.Bold12,
                ScaleY = 0.5f,
                ScaleX = 0.175f,
                SizeY = -5 * ButtonScale,
                PositionY = 5 * ButtonScale,
                SizeX = -6 * ButtonScale,
                PositionX = 2 * ButtonScale,
                Alignment = Alignment.TopLeft,
                TextAlignment = Alignment.BotRight,
                TextBoxStyle = TextBoxStyle.ScaledSingleLine,
                TextColor = Color.Red,
                Parent = this
            };

            /*
            ModeAndGradeBoundaryInner = new Boundary()
            {
                SizeX = 35 * ButtonScale,
                ScaleY = 1,
                Alignment = Alignment.MidCenter,
                Parent = ModeAndGradeBoundaryOutter
            };*/

            UnderlayImage = new Sprite.Sprite()
            {
                ScaleX = 0.175f,
                ScaleY = 0.5f,
                SizeY = -5 * ButtonScale,
                PositionY = -5 * ButtonScale,
                SizeX = -6 * ButtonScale,
                PositionX = 2 * ButtonScale,
                Alignment = Alignment.BotLeft,
                Alpha = 0,
                Parent = this
            };

            
            GradeImage = new Sprite.Sprite()
            {
                Size = Vector2.One * 14 * ButtonScale,
                PositionX = -16 * ButtonScale,
                Alpha = 1f,
                Image = GameBase.LoadedSkin.GradeSmallA,
                Alignment = Alignment.MidRight,
                Parent = UnderlayImage
            };

            GameModeImage = new Sprite.Sprite()
            {
                Size = Vector2.One * 14 * ButtonScale,
                Image = GameBase.LoadedSkin.Cursor,
                Alpha = 0.5f,
                Alignment = Alignment.MidRight,
                Parent = UnderlayImage
            };
        }

        /// <summary>
        ///     Current tween value of the object. Used for animation.
        /// </summary>
        private float HoverCurrentTween { get; set; }

        /// <summary>
        ///     Target tween value of the object. Used for animation.
        /// </summary>
        private float HoverTargetTween { get; set; }

        /// <summary>
        ///     Current Color/Tint of the object.
        /// </summary>
        private Color CurrentTint = Color.White;

        /// <summary>
        ///     This method is called when the mouse hovers over the button
        /// </summary>
        public override void MouseOver()
        {
            HoverTargetTween = 1;
        }

        /// <summary>
        ///     This method is called when the Mouse hovers out of the button
        /// </summary>
        public override void MouseOut()
        {
            HoverTargetTween = 0;
        }

        /// <summary>
        ///     This method will be used for button logic and animation
        /// </summary>
        public override void Update(double dt)
        {
            HoverCurrentTween = Util.Tween(HoverTargetTween, HoverCurrentTween, Math.Min(dt / 40, 1));
            CurrentTint.R = (byte)(((HoverCurrentTween * 0.25) + 0.75f) * 150);
            CurrentTint.G = (byte)(((HoverCurrentTween * 0.25) + 0.75f) * 150);
            CurrentTint.B = (byte)(((HoverCurrentTween * 0.25) + 0.75f) * 150);

            Tint = CurrentTint;
            //GradeImage.Tint = Tint;
            //GameModeImage.Tint = Tint;
            
            //TextSprite.Update(dt);
            base.Update(dt);
        }
    }
}<|MERGE_RESOLUTION|>--- conflicted
+++ resolved
@@ -41,30 +41,7 @@
             SizeY = ButtonSizeY;
             SizeX = ButtonSizeY * 8;
 
-<<<<<<< HEAD
-            /*
-=======
->>>>>>> 93497eba
-            Task.Run(() =>
-            {
-                try
-                {
-                    Image = ImageLoader.Load(Configuration.SongDirectory + "/" + map.Directory + "/" + map.BackgroundPath);
-                }
-<<<<<<< HEAD
-                catch
-                {
-                    Exception ex;
-                }
-            });
-            */
-=======
-                catch (Exception e)
-                {
-                    // Thhe background could be loaded, so do whatever fallback here.   
-                }
-            });
->>>>>>> 93497eba
+            //Task.Run(() => { Image = ImageLoader.Load(Configuration.SongDirectory + "/" + map.Directory + "/" + map.BackgroundPath); });
 
             TitleText = new TextBoxSprite()
             {
@@ -79,7 +56,7 @@
                 Alignment = Alignment.TopRight,
                 TextAlignment = Alignment.BotLeft,
                 TextBoxStyle = TextBoxStyle.ScaledSingleLine,
-                TextColor = Color.White,
+                TextColor = Color.Black,
                 Parent = this
             };
 
@@ -96,7 +73,7 @@
                 Alignment = Alignment.BotRight,
                 TextAlignment = Alignment.TopLeft,
                 TextBoxStyle = TextBoxStyle.ScaledSingleLine,
-                TextColor = Color.White,
+                TextColor = Color.Black,
                 Parent = this
             };
 
@@ -197,9 +174,9 @@
         public override void Update(double dt)
         {
             HoverCurrentTween = Util.Tween(HoverTargetTween, HoverCurrentTween, Math.Min(dt / 40, 1));
-            CurrentTint.R = (byte)(((HoverCurrentTween * 0.25) + 0.75f) * 150);
-            CurrentTint.G = (byte)(((HoverCurrentTween * 0.25) + 0.75f) * 150);
-            CurrentTint.B = (byte)(((HoverCurrentTween * 0.25) + 0.75f) * 150);
+            CurrentTint.R = (byte)(((HoverCurrentTween * 0.25) + 0.75f) * 255);
+            CurrentTint.G = (byte)(((HoverCurrentTween * 0.25) + 0.75f) * 255);
+            CurrentTint.B = (byte)(((HoverCurrentTween * 0.25) + 0.75f) * 255);
 
             Tint = CurrentTint;
             //GradeImage.Tint = Tint;
