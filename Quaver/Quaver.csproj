--- conflicted
+++ resolved
@@ -70,12 +70,9 @@
   <ItemGroup>
     <Compile Include="Config\BindedInt.cs" />
     <Compile Include="Config\BindedValue.cs" />
-<<<<<<< HEAD
     <Compile Include="Graphics\Buttons\Dropdowns\QuaverDropdown.cs" />
     <Compile Include="Graphics\Buttons\Dropdowns\QuaverDropdownButton.cs" />
-=======
     <Compile Include="Graphics\Buttons\QuaverCheckbox.cs" />
->>>>>>> bb22a718
     <Compile Include="Graphics\Buttons\Sliders\QuaverSlider.cs" />
     <Compile Include="Graphics\Overlays\Navbar\Navbar.cs" />
     <Compile Include="Graphics\Overlays\Navbar\NavbarAlignment.cs" />
@@ -201,11 +198,8 @@
     <Compile Include="Replays\ReplayHelper.cs" />
     <Compile Include="Database\Scores\LocalScore.cs" />
     <Compile Include="Skinning\Skin.cs" />
-<<<<<<< HEAD
     <Compile Include="States\Tests\DropdownTestState.cs" />
-=======
     <Compile Include="States\Tests\CheckboxTestState.cs" />
->>>>>>> bb22a718
     <Compile Include="States\Tests\NavbarTestState.cs" />
     <Compile Include="States\Tests\SliderTestState.cs" />
     <Compile Include="StepMania\Etterna.cs" />
