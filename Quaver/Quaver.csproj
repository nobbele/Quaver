<Project Sdk="Microsoft.NET.Sdk">

  <PropertyGroup>
    <OutputType>Exe</OutputType>
    <TargetFramework>netcoreapp2.1</TargetFramework>
    <ApplicationIcon>Icon.ico</ApplicationIcon>
    <StartupObject />
  </PropertyGroup>
<<<<<<< HEAD
  <PropertyGroup Condition="'$(Configuration)|$(Platform)' == 'Debug|x64'">
    <DebugSymbols>true</DebugSymbols>
    <OutputPath>bin\Debug\</OutputPath>
    <DefineConstants>DEBUG;TRACE;LINUX</DefineConstants>
    <DebugType>full</DebugType>
    <PlatformTarget>x64</PlatformTarget>
    <ErrorReport>prompt</ErrorReport>
    <CodeAnalysisRuleSet>MinimumRecommendedRules.ruleset</CodeAnalysisRuleSet>
    <Prefer32Bit>true</Prefer32Bit>
  </PropertyGroup>
  <PropertyGroup Condition="'$(Configuration)|$(Platform)' == 'Release|x64'">
    <DebugSymbols>true</DebugSymbols>
    <OutputPath>bin\Release\</OutputPath>
    <DefineConstants>TRACE;LINUX</DefineConstants>
    <Optimize>true</Optimize>
    <DebugType>full</DebugType>
    <PlatformTarget>x64</PlatformTarget>
    <ErrorReport>prompt</ErrorReport>
    <CodeAnalysisRuleSet>MinimumRecommendedRules.ruleset</CodeAnalysisRuleSet>
    <Prefer32Bit>true</Prefer32Bit>
  </PropertyGroup>
  <ItemGroup>
    <Compile Include="Assets\BitmapFonts.cs" />
    <Compile Include="Assets\FontAwesome.cs" />
    <Compile Include="Assets\Fonts.cs" />
    <Compile Include="Assets\Titles.cs" />
    <Compile Include="Assets\UserInterface.cs" />
    <Compile Include="Audio\AudioEngine.cs" />
    <Compile Include="Audio\Visualizer.cs" />
    <Compile Include="Config\ConfigHelper.cs" />
    <Compile Include="Config\ConfigManager.cs" />
    <Compile Include="Database\Maps\Map.cs" />
    <Compile Include="Database\Maps\MapCache.cs" />
    <Compile Include="Database\Maps\MapManager.cs" />
    <Compile Include="Database\Maps\Mapset.cs" />
    <Compile Include="Database\Maps\MapsetHelper.cs" />
    <Compile Include="Database\Maps\MapsetImporter.cs" />
    <Compile Include="Database\Scores\LocalScore.cs" />
    <Compile Include="Database\Scores\LocalScoreCache.cs" />
    <Compile Include="Graphics\Backgrounds\BackgroundLoadedEventArgs.cs" />
    <Compile Include="Graphics\Backgrounds\BackgroundManager.cs" />
    <Compile Include="Graphics\CircleAvatar.cs" />
    <Compile Include="Graphics\Colors.cs" />
    <Compile Include="Graphics\Graphing\Graph.cs" />
    <Compile Include="Graphics\HeaderedContainer.cs" />
    <Compile Include="Graphics\Notifications\Notification.cs" />
    <Compile Include="Graphics\Notifications\NotificationLevel.cs" />
    <Compile Include="Graphics\Notifications\NotificationManager.cs" />
    <Compile Include="Graphics\NumberDisplay.cs" />
    <Compile Include="Graphics\Overlays\Chat\ChatOverlay.cs" />
    <Compile Include="Graphics\Overlays\Chat\Components\ChannelHeader.cs" />
    <Compile Include="Graphics\Overlays\Chat\Components\Channels\ChatChannelList.cs" />
    <Compile Include="Graphics\Overlays\Chat\Components\Channels\ChatChannelListButton.cs" />
    <Compile Include="Graphics\Overlays\Chat\Components\ChatTextbox.cs" />
    <Compile Include="Graphics\Overlays\Chat\Components\Messages\ChatMessageContainer.cs" />
    <Compile Include="Graphics\Overlays\Chat\Components\Messages\Drawable\ChatBadge.cs" />
    <Compile Include="Graphics\Overlays\Chat\Components\Messages\Drawable\DrawableChatMessage.cs" />
    <Compile Include="Graphics\Overlays\Chat\Components\Topic\CurrentTopic.cs" />
    <Compile Include="Graphics\Overlays\Toolbar\Toolbar.cs" />
    <Compile Include="Graphics\Overlays\Toolbar\ToolbarItem.cs" />
    <Compile Include="Graphics\Overlays\Volume\VolumeController.cs" />
    <Compile Include="Helpers\ColorHelper.cs" />
    <Compile Include="Helpers\GzipHelper.cs" />
    <Compile Include="Helpers\ListHelper.cs" />
    <Compile Include="Helpers\ObjectHelper.cs" />
    <Compile Include="Helpers\ReplayHelper.cs" />
    <Compile Include="Helpers\ResourceHelper.cs" />
    <Compile Include="Helpers\StringHelper.cs" />
    <Compile Include="Helpers\XnaKeyHelper.cs" />
    <Compile Include="Logging\Log.cs" />
    <Compile Include="Logging\Logger.cs" />
    <Compile Include="Modifiers\IGameplayModifier.cs" />
    <Compile Include="Modifiers\ModManager.cs" />
    <Compile Include="Modifiers\ModsChangedEventArgs.cs" />
    <Compile Include="Modifiers\Mods\Mania\ManiaModAutoplay.cs" />
    <Compile Include="Modifiers\Mods\Mania\ManiaModChill.cs" />
    <Compile Include="Modifiers\Mods\Mania\ManiaModNoPause.cs" />
    <Compile Include="Modifiers\Mods\Mania\ManiaModNoSliderVelocities.cs" />
    <Compile Include="Modifiers\Mods\Mania\ManiaModPaused.cs" />
    <Compile Include="Modifiers\Mods\Mania\ManiaModSpeed.cs" />
    <Compile Include="Modifiers\Mods\Mania\ManiaModStrict.cs" />
    <Compile Include="Modifiers\ModType.cs" />
    <Compile Include="Online\Chat\ChatManager.cs" />
    <Compile Include="Online\Chat\QuaverBot.cs" />
    <Compile Include="Online\OnlineManager.cs" />
    <Compile Include="Online\SteamManager.cs" />
    <Compile Include="Parsers\Etterna\Etterna.cs" />
    <Compile Include="Parsers\Etterna\EtternaCache.cs" />
    <Compile Include="Parsers\Etterna\StepManiaConverter.cs" />
    <Compile Include="Parsers\Osu\Osu.cs" />
    <Compile Include="QuaverGame.cs" />
    <Compile Include="Program.cs" />
    <Compile Include="Properties\AssemblyInfo.cs" />
    <Compile Include="Scheduling\CommonTaskScheduler.cs" />
    <Compile Include="Scheduling\Scheduler.cs" />
    <Compile Include="Screens\Connecting\ConnectingScreen.cs" />
    <Compile Include="Screens\Connecting\ConnectingScreenView.cs" />
    <Compile Include="Screens\Connecting\UI\ConnectingContainer.cs" />
    <Compile Include="Screens\Connecting\UI\UsernameSelectionDialog.cs" />
    <Compile Include="Screens\Connecting\UI\UsernameSelectionTextbox.cs" />
    <Compile Include="Screens\Edit\EditorScreen.cs" />
    <Compile Include="Screens\Edit\EditorScreenView.cs" />
    <Compile Include="Screens\Edit\Input\EditorInputManager.cs" />
    <Compile Include="Screens\Edit\Rulesets\EditorRuleset.cs" />
    <Compile Include="Screens\Edit\Rulesets\IEditorPlayfield.cs" />
    <Compile Include="Screens\Edit\Rulesets\Keys\EditorRulesetKeys.cs" />
    <Compile Include="Screens\Edit\Rulesets\Keys\Playfield\EditorHitObjectKeys.cs" />
    <Compile Include="Screens\Edit\Rulesets\Keys\Playfield\EditorPlayfieldKeys.cs" />
    <Compile Include="Screens\Edit\Rulesets\Keys\Playfield\EditorScrollContainerKeys.cs" />
    <Compile Include="Screens\Edit\Rulesets\Keys\Playfield\EditorSnapLinesKeys.cs" />
    <Compile Include="Screens\Edit\UI\EditorSeekBar.cs" />
    <Compile Include="Screens\Edit\UI\EditorSongTimeDisplay.cs" />
    <Compile Include="Screens\Gameplay\GameplayAudioTiming.cs" />
    <Compile Include="Screens\Gameplay\IGameplayInputManager.cs" />
    <Compile Include="Screens\Gameplay\Rulesets\Input\InputBindingKeys.cs" />
    <Compile Include="Screens\Gameplay\Rulesets\Input\InputManagerKeys.cs" />
    <Compile Include="Screens\Gameplay\Rulesets\Input\ReplayInputManagerKeys.cs" />
    <Compile Include="Screens\Gameplay\Replays\ReplayCapturer.cs" />
    <Compile Include="Screens\Gameplay\Rulesets\GameplayRuleset.cs" />
    <Compile Include="Screens\Gameplay\GameplayScreen.cs" />
    <Compile Include="Screens\Gameplay\GameplayScreenView.cs" />
    <Compile Include="Screens\Gameplay\Rulesets\HitObjects\GameplayHitObject.cs" />
    <Compile Include="Screens\Gameplay\Rulesets\HitObjects\HitObjectManager.cs" />
    <Compile Include="Screens\Gameplay\Rulesets\IGameplayPlayfield.cs" />
    <Compile Include="Screens\Gameplay\Rulesets\Keys\GameplayRulesetKeys.cs" />
    <Compile Include="Screens\Gameplay\Rulesets\Keys\HitObjects\GameplayHitObjectKeys.cs" />
    <Compile Include="Screens\Gameplay\Rulesets\Keys\HitObjects\HitObjectManagerKeys.cs" />
    <Compile Include="Screens\Gameplay\Rulesets\Keys\Playfield\ColumnLighting.cs" />
    <Compile Include="Screens\Gameplay\Rulesets\Keys\Playfield\GameplayPlayfieldKeys.cs" />
    <Compile Include="Screens\Gameplay\Rulesets\Keys\Playfield\GameplayPlayfieldKeysStage.cs" />
    <Compile Include="Screens\Gameplay\Rulesets\Keys\Playfield\Health\HealthBarKeys.cs" />
    <Compile Include="Screens\Gameplay\Rulesets\Keys\Playfield\HitLighting.cs" />
    <Compile Include="Screens\Gameplay\UI\Counter\JudgementCounterItem.cs" />
    <Compile Include="Screens\Gameplay\UI\GradeDisplay.cs" />
    <Compile Include="Screens\Gameplay\UI\Health\HealthBar.cs" />
    <Compile Include="Screens\Gameplay\UI\HitErrorBar.cs" />
    <Compile Include="Screens\Gameplay\UI\Counter\JudgementCounter.cs" />
    <Compile Include="Screens\Gameplay\UI\JudgementHitBurst.cs" />
    <Compile Include="Screens\Gameplay\UI\KeysPerSecond.cs" />
    <Compile Include="Screens\Gameplay\UI\PauseScreen.cs" />
    <Compile Include="Screens\Gameplay\UI\Scoreboard\Scoreboard.cs" />
    <Compile Include="Screens\Gameplay\UI\Scoreboard\ScoreboardUser.cs" />
    <Compile Include="Screens\Gameplay\UI\Scoreboard\ScoreboardUserType.cs" />
    <Compile Include="Screens\Gameplay\UI\SkipDisplay.cs" />
    <Compile Include="Screens\Gameplay\UI\SongInformation.cs" />
    <Compile Include="Screens\Gameplay\UI\SongTimeProgressBar.cs" />
    <Compile Include="Screens\IGameScreenComponent.cs" />
    <Compile Include="Screens\Loading\MapLoadingScreen.cs" />
    <Compile Include="Screens\Loading\MapLoadingScreenView.cs" />
    <Compile Include="Screens\Menu\MainMenuScreen.cs" />
    <Compile Include="Screens\Menu\MainMenuScreenView.cs" />
    <Compile Include="Screens\Menu\UI\BottomToolbar\BottomBar.cs" />
    <Compile Include="Screens\Menu\UI\BottomToolbar\LogoButton.cs" />
    <Compile Include="Screens\Menu\UI\Buttons\Navigation\NavigationButton.cs" />
    <Compile Include="Screens\Menu\UI\Buttons\Navigation\NavigationButtonContainer.cs" />
    <Compile Include="Screens\Gameplay\Rulesets\Keys\Playfield\Health\HealthBarKeysAlignment.cs" />
    <Compile Include="Screens\Gameplay\UI\Health\HealthBarType.cs" />
    <Compile Include="Screens\Options\Keybindings\KeybindDialog.cs" />
    <Compile Include="Screens\Options\Keybindings\KeybindingOptionStore.cs" />
    <Compile Include="Screens\Options\Keybindings\KeybindSprite.cs" />
    <Compile Include="Screens\Options\OptionsDialog.cs" />
    <Compile Include="Screens\Options\OptionsItem.cs" />
    <Compile Include="Screens\Options\OptionsSection.cs" />
    <Compile Include="Screens\Options\OptionsSectionIcon.cs" />
    <Compile Include="Screens\Results\Input\ResultsInputManager.cs" />
    <Compile Include="Screens\Results\ResultsScreen.cs" />
    <Compile Include="Screens\Results\ResultsScreenType.cs" />
    <Compile Include="Screens\Results\ResultsScreenView.cs" />
    <Compile Include="Screens\Results\UI\JudgementBreakdown.cs" />
    <Compile Include="Screens\Results\UI\MapInformation.cs" />
    <Compile Include="Screens\Results\UI\ResultsButtonContainer.cs" />
    <Compile Include="Screens\Results\UI\ScoreResults\ScoreResultsInfoItem.cs" />
    <Compile Include="Screens\Results\UI\ScoreResults\ScoreResultsTable.cs" />
    <Compile Include="Screens\Results\UI\Statistics\HealthGraph.cs" />
    <Compile Include="Screens\Results\UI\Statistics\HitOffsetGraph.cs" />
    <Compile Include="Screens\Results\UI\Statistics\ResultsScoreStatistics.cs" />
    <Compile Include="Screens\Results\UI\Statistics\StatisticContainer.cs" />
    <Compile Include="Screens\Select\SelectScreen.cs" />
    <Compile Include="Screens\Select\SelectScreenView.cs" />
    <Compile Include="Screens\Select\UI\MapInfo\Actions\ActionsBanner.cs" />
    <Compile Include="Screens\Select\UI\MapInfo\Banner\MapBanner.cs" />
    <Compile Include="Screens\Select\UI\MapInfo\Banner\MetadataContainer.cs" />
    <Compile Include="Screens\Select\UI\MapInfo\Banner\RankedStatusFlag.cs" />
    <Compile Include="Screens\Select\UI\MapInfo\Leaderboards\Difficulty\LeaderboardDifficultyButton.cs" />
    <Compile Include="Screens\Select\UI\MapInfo\Leaderboards\Difficulty\LeaderboardSectionDifficulty.cs" />
    <Compile Include="Screens\Select\UI\MapInfo\Leaderboards\Leaderboard.cs" />
    <Compile Include="Screens\Select\UI\MapInfo\Leaderboards\LeaderboardSectionType.cs" />
    <Compile Include="Screens\Select\UI\MapInfo\Leaderboards\LeaderboardSection.cs" />
    <Compile Include="Screens\Select\UI\MapInfo\Leaderboards\LeaderboardSectionButton.cs" />
    <Compile Include="Screens\Select\UI\MapInfo\Leaderboards\Scores\LeaderboardScore.cs" />
    <Compile Include="Screens\Select\UI\MapInfo\Leaderboards\Scores\LeaderboardSectionGlobal.cs" />
    <Compile Include="Screens\Select\UI\MapInfo\Leaderboards\Scores\LeaderboardSectionLocal.cs" />
    <Compile Include="Screens\Select\UI\MapInfo\Leaderboards\Scores\LeaderboardSectionScores.cs" />
    <Compile Include="Screens\Select\UI\MapInfo\MapInfoContainer.cs" />
    <Compile Include="Screens\Select\UI\MapsetSelection\MapsetButton.cs" />
    <Compile Include="Screens\Select\UI\MapsetSelection\MapsetContainer.cs" />
    <Compile Include="Screens\Select\UI\Mods\ModsDialog.cs" />
    <Compile Include="Screens\Select\UI\Mods\ModsDialogModifier.cs" />
    <Compile Include="Screens\Select\UI\Mods\ModsDialogModifierBool.cs" />
    <Compile Include="Screens\Select\UI\Mods\ModsDialogOption.cs" />
    <Compile Include="Screens\Select\UI\Search\MapsetSearchBar.cs" />
    <Compile Include="Screens\Select\UI\Search\MapsetSearchOrderer.cs" />
    <Compile Include="Screens\Select\UI\Search\OrderMapsetsBy.cs" />
    <Compile Include="Screens\Splash\SplashScreen.cs" />
    <Compile Include="Screens\Splash\SplashScreenView.cs" />
    <Compile Include="Screens\Test\Chat\TestChatScreen.cs" />
    <Compile Include="Screens\Test\Chat\TestChatScreenView.cs" />
    <Compile Include="Skinning\SkinKeys.cs" />
    <Compile Include="Skinning\SkinKeysFolder.cs" />
    <Compile Include="Skinning\SkinManager.cs" />
    <Compile Include="Skinning\SkinStore.cs" />
=======

  <ItemGroup>
    <None Remove="Icon.bmp" />
    <None Remove="Icon.ico" />
>>>>>>> ecd52371
  </ItemGroup>

  <ItemGroup>
<<<<<<< HEAD
    <Reference Include="DotNetZip, Version=1.10.1.0, Culture=neutral, PublicKeyToken=6583c7c814667745, processorArchitecture=MSIL">
      <HintPath>..\packages\DotNetZip.1.10.1\lib\net20\DotNetZip.dll</HintPath>
    </Reference>
    <Reference Include="Ether.Network, Version=3.0.0.0, Culture=neutral, PublicKeyToken=null">
      <HintPath>..\packages\Ether.Network.3.0.0\lib\net46\Ether.Network.dll</HintPath>
    </Reference>
    <Reference Include="INIFileParser, Version=2.5.2.0, Culture=neutral, PublicKeyToken=79af7b307b65cf3c">
      <HintPath>INIFileParser.dll</HintPath>
    </Reference>
    <Reference Include="ManagedBass, Version=1.0.0.0, Culture=neutral, PublicKeyToken=null">
      <HintPath>..\packages\ManagedBass.2.0.4\lib\net45\ManagedBass.dll</HintPath>
      <Private>True</Private>
    </Reference>
    <Reference Include="Microsoft.CSharp" />
    <Reference Include="MonoGame.Framework, Version=3.6.0.1625, Culture=neutral, processorArchitecture=MSIL">
      <HintPath>..\packages\MonoGame.Framework.DesktopGL.3.6.0.1625\lib\net40\MonoGame.Framework.dll</HintPath>
      <Private>True</Private>
    </Reference>
    <Reference Include="osu-database-reader, Version=2.1.0.0, Culture=neutral, processorArchitecture=MSIL">
      <HintPath>..\packages\HoLLy.osu.DatabaseReader.2.1.0\lib\net40\osu-database-reader.dll</HintPath>
    </Reference>
    <Reference Include="osu.Shared, Version=1.0.0.0, Culture=neutral, processorArchitecture=MSIL">
      <HintPath>..\packages\osu.Shared.1.0.2\lib\net20\osu.Shared.dll</HintPath>
    </Reference>
    <Reference Include="SmartThreadPool, Version=2.2.4.0, Culture=neutral, PublicKeyToken=1126fe8b671e8a79">
      <HintPath>..\packages\SmartThreadPool.dll.2.2.4\lib\net45\SmartThreadPool.dll</HintPath>
      <Private>True</Private>
    </Reference>
    <Reference Include="SQLite-net, Version=1.0.0.0, Culture=neutral, processorArchitecture=MSIL">
      <HintPath>..\packages\sqlite-net-pcl.1.4.118\lib\netstandard1.1\SQLite-net.dll</HintPath>
    </Reference>
    <Reference Include="SQLitePCLRaw.batteries_green, Version=1.1.11.121, Culture=neutral, PublicKeyToken=a84b7dcfb1391f7f, processorArchitecture=MSIL">
      <HintPath>..\packages\SQLitePCLRaw.bundle_green.1.1.11\lib\net45\SQLitePCLRaw.batteries_green.dll</HintPath>
    </Reference>
    <Reference Include="SQLitePCLRaw.batteries_v2, Version=1.1.11.121, Culture=neutral, PublicKeyToken=8226ea5df37bcae9, processorArchitecture=MSIL">
      <HintPath>..\packages\SQLitePCLRaw.bundle_green.1.1.11\lib\net45\SQLitePCLRaw.batteries_v2.dll</HintPath>
    </Reference>
    <Reference Include="SQLitePCLRaw.core, Version=1.1.11.121, Culture=neutral, PublicKeyToken=1488e028ca7ab535, processorArchitecture=MSIL">
      <HintPath>..\packages\SQLitePCLRaw.core.1.1.11\lib\net45\SQLitePCLRaw.core.dll</HintPath>
    </Reference>
    <Reference Include="SQLitePCLRaw.provider.e_sqlite3, Version=1.1.11.121, Culture=neutral, PublicKeyToken=9c301db686d0bd12, processorArchitecture=MSIL">
      <HintPath>..\packages\SQLitePCLRaw.provider.e_sqlite3.net45.1.1.11\lib\net45\SQLitePCLRaw.provider.e_sqlite3.dll</HintPath>
    </Reference>
    <Reference Include="Steamworks.NET, Version=11.0.0.0, Culture=neutral, PublicKeyToken=null">
      <HintPath>Steamworks.NET.dll</HintPath>
    </Reference>
    <Reference Include="System" />
    <Reference Include="System" />
    <Reference Include="System.Drawing" />
    <Reference Include="System.IO.Compression" />
    <Reference Include="System.IO.Compression.FileSystem" />
    <Reference Include="System.Runtime.InteropServices.RuntimeInformation, Version=4.0.1.0, Culture=neutral, PublicKeyToken=b03f5f7f11d50a3a">
      <HintPath>..\packages\System.Runtime.InteropServices.RuntimeInformation.4.3.0\lib\net45\System.Runtime.InteropServices.RuntimeInformation.dll</HintPath>
      <Private>True</Private>
    </Reference>
    <Reference Include="System.Windows.Forms" />
    <Reference Include="System.Windows.Forms.DataVisualization" />
    <Reference Include="System.Windows.Forms.DataVisualization.Design" />
    <Reference Include="System.Xml" />
    <Reference Include="websocket-sharp, Version=1.0.1.0, Culture=neutral, PublicKeyToken=5660b08a1845a91e">
      <HintPath>..\packages\WebSocketSharp-netstandard.1.0.1\lib\net45\websocket-sharp.dll</HintPath>
      <Private>True</Private>
    </Reference>
=======
    <EmbeddedResource Include="Icon.bmp" />
    <EmbeddedResource Include="Icon.ico" />
>>>>>>> ecd52371
  </ItemGroup>

  <ItemGroup>
    <PackageReference Include="SharpCompress" Version="0.22.0" />
    <PackageReference Include="SmartThreadPool.NetCore" Version="2.3.0" />
    <PackageReference Include="sqlite-net-pcl" Version="1.5.231" />
    <PackageReference Include="System.Drawing.Common" Version="4.5.0" />
  </ItemGroup>

  <ItemGroup>
<<<<<<< HEAD
    <Content Include="Steamworks.NET.dll">
      <CopyToOutputDirectory>PreserveNewest</CopyToOutputDirectory>
    </Content>
    <Content Include="steam_api64.dll">
      <CopyToOutputDirectory>PreserveNewest</CopyToOutputDirectory>
    </Content>
    <EmbeddedResource Include="Icon.bmp" />
    <EmbeddedResource Include="Icon.ico" />
    <Content Include="INIFileParser.dll">
      <CopyToOutputDirectory>PreserveNewest</CopyToOutputDirectory>
    </Content>
=======
    <ProjectReference Include="..\Quaver.API\Quaver.API\Quaver.API.csproj" />
    <ProjectReference Include="..\Quaver.Resources\Quaver.Resources\Quaver.Resources.csproj" />
    <ProjectReference Include="..\Quaver.Shaders\Quaver.Shaders.csproj" />
    <ProjectReference Include="..\Wobble\Wobble\Wobble.csproj" />
>>>>>>> ecd52371
  </ItemGroup>

  <ItemGroup>
    <Reference Include="INIFileParser">
      <HintPath>INIFileParser.dll</HintPath>
    </Reference>
  </ItemGroup>

  <ItemGroup>
<<<<<<< HEAD
    <ProjectReference Include="..\Quaver.API\Quaver.API\Quaver.API.csproj">
      <Project>{0c6869bd-4e34-4c92-a853-e09f2b320601}</Project>
      <Name>Quaver.API</Name>
    </ProjectReference>
    <ProjectReference Include="..\Quaver.Resources\Quaver.Resources\Quaver.Resources.csproj">
      <Project>{511cd203-9c5f-4dab-9556-437a00796cbb}</Project>
      <Name>Quaver.Resources</Name>
    </ProjectReference>
    <ProjectReference Include="..\Quaver.Server.Client\Quaver.Server.Client\Quaver.Server.Client.csproj">
      <Project>{0fac1785-7b84-4fb9-aefc-f8ead89b5d6e}</Project>
      <Name>Quaver.Server.Client</Name>
    </ProjectReference>
    <ProjectReference Include="..\Quaver.Server.Common\Quaver.Server.Common\Quaver.Server.Common.csproj">
      <Project>{880b9bdb-f9fd-4845-adba-efdbe3ab6cef}</Project>
      <Name>Quaver.Server.Common</Name>
    </ProjectReference>
    <ProjectReference Include="..\Quaver.Shaders\Quaver.Shaders.csproj">
      <Project>{07b693c1-b9bc-449e-8639-926118c9b088}</Project>
      <Name>Quaver.Shaders</Name>
    </ProjectReference>
    <ProjectReference Include="..\Wobble\Wobble\Wobble.csproj">
      <Project>{da74528d-b500-4c5a-977e-76a756e65c63}</Project>
      <Name>Wobble</Name>
    </ProjectReference>
=======
    <Folder Include="Graphics\Dialogs\" />
>>>>>>> ecd52371
  </ItemGroup>

</Project><|MERGE_RESOLUTION|>--- conflicted
+++ resolved
@@ -6,295 +6,15 @@
     <ApplicationIcon>Icon.ico</ApplicationIcon>
     <StartupObject />
   </PropertyGroup>
-<<<<<<< HEAD
-  <PropertyGroup Condition="'$(Configuration)|$(Platform)' == 'Debug|x64'">
-    <DebugSymbols>true</DebugSymbols>
-    <OutputPath>bin\Debug\</OutputPath>
-    <DefineConstants>DEBUG;TRACE;LINUX</DefineConstants>
-    <DebugType>full</DebugType>
-    <PlatformTarget>x64</PlatformTarget>
-    <ErrorReport>prompt</ErrorReport>
-    <CodeAnalysisRuleSet>MinimumRecommendedRules.ruleset</CodeAnalysisRuleSet>
-    <Prefer32Bit>true</Prefer32Bit>
-  </PropertyGroup>
-  <PropertyGroup Condition="'$(Configuration)|$(Platform)' == 'Release|x64'">
-    <DebugSymbols>true</DebugSymbols>
-    <OutputPath>bin\Release\</OutputPath>
-    <DefineConstants>TRACE;LINUX</DefineConstants>
-    <Optimize>true</Optimize>
-    <DebugType>full</DebugType>
-    <PlatformTarget>x64</PlatformTarget>
-    <ErrorReport>prompt</ErrorReport>
-    <CodeAnalysisRuleSet>MinimumRecommendedRules.ruleset</CodeAnalysisRuleSet>
-    <Prefer32Bit>true</Prefer32Bit>
-  </PropertyGroup>
-  <ItemGroup>
-    <Compile Include="Assets\BitmapFonts.cs" />
-    <Compile Include="Assets\FontAwesome.cs" />
-    <Compile Include="Assets\Fonts.cs" />
-    <Compile Include="Assets\Titles.cs" />
-    <Compile Include="Assets\UserInterface.cs" />
-    <Compile Include="Audio\AudioEngine.cs" />
-    <Compile Include="Audio\Visualizer.cs" />
-    <Compile Include="Config\ConfigHelper.cs" />
-    <Compile Include="Config\ConfigManager.cs" />
-    <Compile Include="Database\Maps\Map.cs" />
-    <Compile Include="Database\Maps\MapCache.cs" />
-    <Compile Include="Database\Maps\MapManager.cs" />
-    <Compile Include="Database\Maps\Mapset.cs" />
-    <Compile Include="Database\Maps\MapsetHelper.cs" />
-    <Compile Include="Database\Maps\MapsetImporter.cs" />
-    <Compile Include="Database\Scores\LocalScore.cs" />
-    <Compile Include="Database\Scores\LocalScoreCache.cs" />
-    <Compile Include="Graphics\Backgrounds\BackgroundLoadedEventArgs.cs" />
-    <Compile Include="Graphics\Backgrounds\BackgroundManager.cs" />
-    <Compile Include="Graphics\CircleAvatar.cs" />
-    <Compile Include="Graphics\Colors.cs" />
-    <Compile Include="Graphics\Graphing\Graph.cs" />
-    <Compile Include="Graphics\HeaderedContainer.cs" />
-    <Compile Include="Graphics\Notifications\Notification.cs" />
-    <Compile Include="Graphics\Notifications\NotificationLevel.cs" />
-    <Compile Include="Graphics\Notifications\NotificationManager.cs" />
-    <Compile Include="Graphics\NumberDisplay.cs" />
-    <Compile Include="Graphics\Overlays\Chat\ChatOverlay.cs" />
-    <Compile Include="Graphics\Overlays\Chat\Components\ChannelHeader.cs" />
-    <Compile Include="Graphics\Overlays\Chat\Components\Channels\ChatChannelList.cs" />
-    <Compile Include="Graphics\Overlays\Chat\Components\Channels\ChatChannelListButton.cs" />
-    <Compile Include="Graphics\Overlays\Chat\Components\ChatTextbox.cs" />
-    <Compile Include="Graphics\Overlays\Chat\Components\Messages\ChatMessageContainer.cs" />
-    <Compile Include="Graphics\Overlays\Chat\Components\Messages\Drawable\ChatBadge.cs" />
-    <Compile Include="Graphics\Overlays\Chat\Components\Messages\Drawable\DrawableChatMessage.cs" />
-    <Compile Include="Graphics\Overlays\Chat\Components\Topic\CurrentTopic.cs" />
-    <Compile Include="Graphics\Overlays\Toolbar\Toolbar.cs" />
-    <Compile Include="Graphics\Overlays\Toolbar\ToolbarItem.cs" />
-    <Compile Include="Graphics\Overlays\Volume\VolumeController.cs" />
-    <Compile Include="Helpers\ColorHelper.cs" />
-    <Compile Include="Helpers\GzipHelper.cs" />
-    <Compile Include="Helpers\ListHelper.cs" />
-    <Compile Include="Helpers\ObjectHelper.cs" />
-    <Compile Include="Helpers\ReplayHelper.cs" />
-    <Compile Include="Helpers\ResourceHelper.cs" />
-    <Compile Include="Helpers\StringHelper.cs" />
-    <Compile Include="Helpers\XnaKeyHelper.cs" />
-    <Compile Include="Logging\Log.cs" />
-    <Compile Include="Logging\Logger.cs" />
-    <Compile Include="Modifiers\IGameplayModifier.cs" />
-    <Compile Include="Modifiers\ModManager.cs" />
-    <Compile Include="Modifiers\ModsChangedEventArgs.cs" />
-    <Compile Include="Modifiers\Mods\Mania\ManiaModAutoplay.cs" />
-    <Compile Include="Modifiers\Mods\Mania\ManiaModChill.cs" />
-    <Compile Include="Modifiers\Mods\Mania\ManiaModNoPause.cs" />
-    <Compile Include="Modifiers\Mods\Mania\ManiaModNoSliderVelocities.cs" />
-    <Compile Include="Modifiers\Mods\Mania\ManiaModPaused.cs" />
-    <Compile Include="Modifiers\Mods\Mania\ManiaModSpeed.cs" />
-    <Compile Include="Modifiers\Mods\Mania\ManiaModStrict.cs" />
-    <Compile Include="Modifiers\ModType.cs" />
-    <Compile Include="Online\Chat\ChatManager.cs" />
-    <Compile Include="Online\Chat\QuaverBot.cs" />
-    <Compile Include="Online\OnlineManager.cs" />
-    <Compile Include="Online\SteamManager.cs" />
-    <Compile Include="Parsers\Etterna\Etterna.cs" />
-    <Compile Include="Parsers\Etterna\EtternaCache.cs" />
-    <Compile Include="Parsers\Etterna\StepManiaConverter.cs" />
-    <Compile Include="Parsers\Osu\Osu.cs" />
-    <Compile Include="QuaverGame.cs" />
-    <Compile Include="Program.cs" />
-    <Compile Include="Properties\AssemblyInfo.cs" />
-    <Compile Include="Scheduling\CommonTaskScheduler.cs" />
-    <Compile Include="Scheduling\Scheduler.cs" />
-    <Compile Include="Screens\Connecting\ConnectingScreen.cs" />
-    <Compile Include="Screens\Connecting\ConnectingScreenView.cs" />
-    <Compile Include="Screens\Connecting\UI\ConnectingContainer.cs" />
-    <Compile Include="Screens\Connecting\UI\UsernameSelectionDialog.cs" />
-    <Compile Include="Screens\Connecting\UI\UsernameSelectionTextbox.cs" />
-    <Compile Include="Screens\Edit\EditorScreen.cs" />
-    <Compile Include="Screens\Edit\EditorScreenView.cs" />
-    <Compile Include="Screens\Edit\Input\EditorInputManager.cs" />
-    <Compile Include="Screens\Edit\Rulesets\EditorRuleset.cs" />
-    <Compile Include="Screens\Edit\Rulesets\IEditorPlayfield.cs" />
-    <Compile Include="Screens\Edit\Rulesets\Keys\EditorRulesetKeys.cs" />
-    <Compile Include="Screens\Edit\Rulesets\Keys\Playfield\EditorHitObjectKeys.cs" />
-    <Compile Include="Screens\Edit\Rulesets\Keys\Playfield\EditorPlayfieldKeys.cs" />
-    <Compile Include="Screens\Edit\Rulesets\Keys\Playfield\EditorScrollContainerKeys.cs" />
-    <Compile Include="Screens\Edit\Rulesets\Keys\Playfield\EditorSnapLinesKeys.cs" />
-    <Compile Include="Screens\Edit\UI\EditorSeekBar.cs" />
-    <Compile Include="Screens\Edit\UI\EditorSongTimeDisplay.cs" />
-    <Compile Include="Screens\Gameplay\GameplayAudioTiming.cs" />
-    <Compile Include="Screens\Gameplay\IGameplayInputManager.cs" />
-    <Compile Include="Screens\Gameplay\Rulesets\Input\InputBindingKeys.cs" />
-    <Compile Include="Screens\Gameplay\Rulesets\Input\InputManagerKeys.cs" />
-    <Compile Include="Screens\Gameplay\Rulesets\Input\ReplayInputManagerKeys.cs" />
-    <Compile Include="Screens\Gameplay\Replays\ReplayCapturer.cs" />
-    <Compile Include="Screens\Gameplay\Rulesets\GameplayRuleset.cs" />
-    <Compile Include="Screens\Gameplay\GameplayScreen.cs" />
-    <Compile Include="Screens\Gameplay\GameplayScreenView.cs" />
-    <Compile Include="Screens\Gameplay\Rulesets\HitObjects\GameplayHitObject.cs" />
-    <Compile Include="Screens\Gameplay\Rulesets\HitObjects\HitObjectManager.cs" />
-    <Compile Include="Screens\Gameplay\Rulesets\IGameplayPlayfield.cs" />
-    <Compile Include="Screens\Gameplay\Rulesets\Keys\GameplayRulesetKeys.cs" />
-    <Compile Include="Screens\Gameplay\Rulesets\Keys\HitObjects\GameplayHitObjectKeys.cs" />
-    <Compile Include="Screens\Gameplay\Rulesets\Keys\HitObjects\HitObjectManagerKeys.cs" />
-    <Compile Include="Screens\Gameplay\Rulesets\Keys\Playfield\ColumnLighting.cs" />
-    <Compile Include="Screens\Gameplay\Rulesets\Keys\Playfield\GameplayPlayfieldKeys.cs" />
-    <Compile Include="Screens\Gameplay\Rulesets\Keys\Playfield\GameplayPlayfieldKeysStage.cs" />
-    <Compile Include="Screens\Gameplay\Rulesets\Keys\Playfield\Health\HealthBarKeys.cs" />
-    <Compile Include="Screens\Gameplay\Rulesets\Keys\Playfield\HitLighting.cs" />
-    <Compile Include="Screens\Gameplay\UI\Counter\JudgementCounterItem.cs" />
-    <Compile Include="Screens\Gameplay\UI\GradeDisplay.cs" />
-    <Compile Include="Screens\Gameplay\UI\Health\HealthBar.cs" />
-    <Compile Include="Screens\Gameplay\UI\HitErrorBar.cs" />
-    <Compile Include="Screens\Gameplay\UI\Counter\JudgementCounter.cs" />
-    <Compile Include="Screens\Gameplay\UI\JudgementHitBurst.cs" />
-    <Compile Include="Screens\Gameplay\UI\KeysPerSecond.cs" />
-    <Compile Include="Screens\Gameplay\UI\PauseScreen.cs" />
-    <Compile Include="Screens\Gameplay\UI\Scoreboard\Scoreboard.cs" />
-    <Compile Include="Screens\Gameplay\UI\Scoreboard\ScoreboardUser.cs" />
-    <Compile Include="Screens\Gameplay\UI\Scoreboard\ScoreboardUserType.cs" />
-    <Compile Include="Screens\Gameplay\UI\SkipDisplay.cs" />
-    <Compile Include="Screens\Gameplay\UI\SongInformation.cs" />
-    <Compile Include="Screens\Gameplay\UI\SongTimeProgressBar.cs" />
-    <Compile Include="Screens\IGameScreenComponent.cs" />
-    <Compile Include="Screens\Loading\MapLoadingScreen.cs" />
-    <Compile Include="Screens\Loading\MapLoadingScreenView.cs" />
-    <Compile Include="Screens\Menu\MainMenuScreen.cs" />
-    <Compile Include="Screens\Menu\MainMenuScreenView.cs" />
-    <Compile Include="Screens\Menu\UI\BottomToolbar\BottomBar.cs" />
-    <Compile Include="Screens\Menu\UI\BottomToolbar\LogoButton.cs" />
-    <Compile Include="Screens\Menu\UI\Buttons\Navigation\NavigationButton.cs" />
-    <Compile Include="Screens\Menu\UI\Buttons\Navigation\NavigationButtonContainer.cs" />
-    <Compile Include="Screens\Gameplay\Rulesets\Keys\Playfield\Health\HealthBarKeysAlignment.cs" />
-    <Compile Include="Screens\Gameplay\UI\Health\HealthBarType.cs" />
-    <Compile Include="Screens\Options\Keybindings\KeybindDialog.cs" />
-    <Compile Include="Screens\Options\Keybindings\KeybindingOptionStore.cs" />
-    <Compile Include="Screens\Options\Keybindings\KeybindSprite.cs" />
-    <Compile Include="Screens\Options\OptionsDialog.cs" />
-    <Compile Include="Screens\Options\OptionsItem.cs" />
-    <Compile Include="Screens\Options\OptionsSection.cs" />
-    <Compile Include="Screens\Options\OptionsSectionIcon.cs" />
-    <Compile Include="Screens\Results\Input\ResultsInputManager.cs" />
-    <Compile Include="Screens\Results\ResultsScreen.cs" />
-    <Compile Include="Screens\Results\ResultsScreenType.cs" />
-    <Compile Include="Screens\Results\ResultsScreenView.cs" />
-    <Compile Include="Screens\Results\UI\JudgementBreakdown.cs" />
-    <Compile Include="Screens\Results\UI\MapInformation.cs" />
-    <Compile Include="Screens\Results\UI\ResultsButtonContainer.cs" />
-    <Compile Include="Screens\Results\UI\ScoreResults\ScoreResultsInfoItem.cs" />
-    <Compile Include="Screens\Results\UI\ScoreResults\ScoreResultsTable.cs" />
-    <Compile Include="Screens\Results\UI\Statistics\HealthGraph.cs" />
-    <Compile Include="Screens\Results\UI\Statistics\HitOffsetGraph.cs" />
-    <Compile Include="Screens\Results\UI\Statistics\ResultsScoreStatistics.cs" />
-    <Compile Include="Screens\Results\UI\Statistics\StatisticContainer.cs" />
-    <Compile Include="Screens\Select\SelectScreen.cs" />
-    <Compile Include="Screens\Select\SelectScreenView.cs" />
-    <Compile Include="Screens\Select\UI\MapInfo\Actions\ActionsBanner.cs" />
-    <Compile Include="Screens\Select\UI\MapInfo\Banner\MapBanner.cs" />
-    <Compile Include="Screens\Select\UI\MapInfo\Banner\MetadataContainer.cs" />
-    <Compile Include="Screens\Select\UI\MapInfo\Banner\RankedStatusFlag.cs" />
-    <Compile Include="Screens\Select\UI\MapInfo\Leaderboards\Difficulty\LeaderboardDifficultyButton.cs" />
-    <Compile Include="Screens\Select\UI\MapInfo\Leaderboards\Difficulty\LeaderboardSectionDifficulty.cs" />
-    <Compile Include="Screens\Select\UI\MapInfo\Leaderboards\Leaderboard.cs" />
-    <Compile Include="Screens\Select\UI\MapInfo\Leaderboards\LeaderboardSectionType.cs" />
-    <Compile Include="Screens\Select\UI\MapInfo\Leaderboards\LeaderboardSection.cs" />
-    <Compile Include="Screens\Select\UI\MapInfo\Leaderboards\LeaderboardSectionButton.cs" />
-    <Compile Include="Screens\Select\UI\MapInfo\Leaderboards\Scores\LeaderboardScore.cs" />
-    <Compile Include="Screens\Select\UI\MapInfo\Leaderboards\Scores\LeaderboardSectionGlobal.cs" />
-    <Compile Include="Screens\Select\UI\MapInfo\Leaderboards\Scores\LeaderboardSectionLocal.cs" />
-    <Compile Include="Screens\Select\UI\MapInfo\Leaderboards\Scores\LeaderboardSectionScores.cs" />
-    <Compile Include="Screens\Select\UI\MapInfo\MapInfoContainer.cs" />
-    <Compile Include="Screens\Select\UI\MapsetSelection\MapsetButton.cs" />
-    <Compile Include="Screens\Select\UI\MapsetSelection\MapsetContainer.cs" />
-    <Compile Include="Screens\Select\UI\Mods\ModsDialog.cs" />
-    <Compile Include="Screens\Select\UI\Mods\ModsDialogModifier.cs" />
-    <Compile Include="Screens\Select\UI\Mods\ModsDialogModifierBool.cs" />
-    <Compile Include="Screens\Select\UI\Mods\ModsDialogOption.cs" />
-    <Compile Include="Screens\Select\UI\Search\MapsetSearchBar.cs" />
-    <Compile Include="Screens\Select\UI\Search\MapsetSearchOrderer.cs" />
-    <Compile Include="Screens\Select\UI\Search\OrderMapsetsBy.cs" />
-    <Compile Include="Screens\Splash\SplashScreen.cs" />
-    <Compile Include="Screens\Splash\SplashScreenView.cs" />
-    <Compile Include="Screens\Test\Chat\TestChatScreen.cs" />
-    <Compile Include="Screens\Test\Chat\TestChatScreenView.cs" />
-    <Compile Include="Skinning\SkinKeys.cs" />
-    <Compile Include="Skinning\SkinKeysFolder.cs" />
-    <Compile Include="Skinning\SkinManager.cs" />
-    <Compile Include="Skinning\SkinStore.cs" />
-=======
 
   <ItemGroup>
     <None Remove="Icon.bmp" />
     <None Remove="Icon.ico" />
->>>>>>> ecd52371
   </ItemGroup>
 
   <ItemGroup>
-<<<<<<< HEAD
-    <Reference Include="DotNetZip, Version=1.10.1.0, Culture=neutral, PublicKeyToken=6583c7c814667745, processorArchitecture=MSIL">
-      <HintPath>..\packages\DotNetZip.1.10.1\lib\net20\DotNetZip.dll</HintPath>
-    </Reference>
-    <Reference Include="Ether.Network, Version=3.0.0.0, Culture=neutral, PublicKeyToken=null">
-      <HintPath>..\packages\Ether.Network.3.0.0\lib\net46\Ether.Network.dll</HintPath>
-    </Reference>
-    <Reference Include="INIFileParser, Version=2.5.2.0, Culture=neutral, PublicKeyToken=79af7b307b65cf3c">
-      <HintPath>INIFileParser.dll</HintPath>
-    </Reference>
-    <Reference Include="ManagedBass, Version=1.0.0.0, Culture=neutral, PublicKeyToken=null">
-      <HintPath>..\packages\ManagedBass.2.0.4\lib\net45\ManagedBass.dll</HintPath>
-      <Private>True</Private>
-    </Reference>
-    <Reference Include="Microsoft.CSharp" />
-    <Reference Include="MonoGame.Framework, Version=3.6.0.1625, Culture=neutral, processorArchitecture=MSIL">
-      <HintPath>..\packages\MonoGame.Framework.DesktopGL.3.6.0.1625\lib\net40\MonoGame.Framework.dll</HintPath>
-      <Private>True</Private>
-    </Reference>
-    <Reference Include="osu-database-reader, Version=2.1.0.0, Culture=neutral, processorArchitecture=MSIL">
-      <HintPath>..\packages\HoLLy.osu.DatabaseReader.2.1.0\lib\net40\osu-database-reader.dll</HintPath>
-    </Reference>
-    <Reference Include="osu.Shared, Version=1.0.0.0, Culture=neutral, processorArchitecture=MSIL">
-      <HintPath>..\packages\osu.Shared.1.0.2\lib\net20\osu.Shared.dll</HintPath>
-    </Reference>
-    <Reference Include="SmartThreadPool, Version=2.2.4.0, Culture=neutral, PublicKeyToken=1126fe8b671e8a79">
-      <HintPath>..\packages\SmartThreadPool.dll.2.2.4\lib\net45\SmartThreadPool.dll</HintPath>
-      <Private>True</Private>
-    </Reference>
-    <Reference Include="SQLite-net, Version=1.0.0.0, Culture=neutral, processorArchitecture=MSIL">
-      <HintPath>..\packages\sqlite-net-pcl.1.4.118\lib\netstandard1.1\SQLite-net.dll</HintPath>
-    </Reference>
-    <Reference Include="SQLitePCLRaw.batteries_green, Version=1.1.11.121, Culture=neutral, PublicKeyToken=a84b7dcfb1391f7f, processorArchitecture=MSIL">
-      <HintPath>..\packages\SQLitePCLRaw.bundle_green.1.1.11\lib\net45\SQLitePCLRaw.batteries_green.dll</HintPath>
-    </Reference>
-    <Reference Include="SQLitePCLRaw.batteries_v2, Version=1.1.11.121, Culture=neutral, PublicKeyToken=8226ea5df37bcae9, processorArchitecture=MSIL">
-      <HintPath>..\packages\SQLitePCLRaw.bundle_green.1.1.11\lib\net45\SQLitePCLRaw.batteries_v2.dll</HintPath>
-    </Reference>
-    <Reference Include="SQLitePCLRaw.core, Version=1.1.11.121, Culture=neutral, PublicKeyToken=1488e028ca7ab535, processorArchitecture=MSIL">
-      <HintPath>..\packages\SQLitePCLRaw.core.1.1.11\lib\net45\SQLitePCLRaw.core.dll</HintPath>
-    </Reference>
-    <Reference Include="SQLitePCLRaw.provider.e_sqlite3, Version=1.1.11.121, Culture=neutral, PublicKeyToken=9c301db686d0bd12, processorArchitecture=MSIL">
-      <HintPath>..\packages\SQLitePCLRaw.provider.e_sqlite3.net45.1.1.11\lib\net45\SQLitePCLRaw.provider.e_sqlite3.dll</HintPath>
-    </Reference>
-    <Reference Include="Steamworks.NET, Version=11.0.0.0, Culture=neutral, PublicKeyToken=null">
-      <HintPath>Steamworks.NET.dll</HintPath>
-    </Reference>
-    <Reference Include="System" />
-    <Reference Include="System" />
-    <Reference Include="System.Drawing" />
-    <Reference Include="System.IO.Compression" />
-    <Reference Include="System.IO.Compression.FileSystem" />
-    <Reference Include="System.Runtime.InteropServices.RuntimeInformation, Version=4.0.1.0, Culture=neutral, PublicKeyToken=b03f5f7f11d50a3a">
-      <HintPath>..\packages\System.Runtime.InteropServices.RuntimeInformation.4.3.0\lib\net45\System.Runtime.InteropServices.RuntimeInformation.dll</HintPath>
-      <Private>True</Private>
-    </Reference>
-    <Reference Include="System.Windows.Forms" />
-    <Reference Include="System.Windows.Forms.DataVisualization" />
-    <Reference Include="System.Windows.Forms.DataVisualization.Design" />
-    <Reference Include="System.Xml" />
-    <Reference Include="websocket-sharp, Version=1.0.1.0, Culture=neutral, PublicKeyToken=5660b08a1845a91e">
-      <HintPath>..\packages\WebSocketSharp-netstandard.1.0.1\lib\net45\websocket-sharp.dll</HintPath>
-      <Private>True</Private>
-    </Reference>
-=======
     <EmbeddedResource Include="Icon.bmp" />
     <EmbeddedResource Include="Icon.ico" />
->>>>>>> ecd52371
   </ItemGroup>
 
   <ItemGroup>
@@ -305,61 +25,32 @@
   </ItemGroup>
 
   <ItemGroup>
-<<<<<<< HEAD
-    <Content Include="Steamworks.NET.dll">
-      <CopyToOutputDirectory>PreserveNewest</CopyToOutputDirectory>
-    </Content>
-    <Content Include="steam_api64.dll">
-      <CopyToOutputDirectory>PreserveNewest</CopyToOutputDirectory>
-    </Content>
-    <EmbeddedResource Include="Icon.bmp" />
-    <EmbeddedResource Include="Icon.ico" />
-    <Content Include="INIFileParser.dll">
-      <CopyToOutputDirectory>PreserveNewest</CopyToOutputDirectory>
-    </Content>
-=======
     <ProjectReference Include="..\Quaver.API\Quaver.API\Quaver.API.csproj" />
     <ProjectReference Include="..\Quaver.Resources\Quaver.Resources\Quaver.Resources.csproj" />
+    <ProjectReference Include="..\Quaver.Server.Client\Quaver.Server.Client\Quaver.Server.Client.csproj" />
+    <ProjectReference Include="..\Quaver.Server.Common\Quaver.Server.Common\Quaver.Server.Common.csproj" />
     <ProjectReference Include="..\Quaver.Shaders\Quaver.Shaders.csproj" />
+    <ProjectReference Include="..\Wobble\MonoGame\MonoGame.Framework\MonoGame.Framework.DesktopGL.Core.csproj" />
     <ProjectReference Include="..\Wobble\Wobble\Wobble.csproj" />
->>>>>>> ecd52371
   </ItemGroup>
 
   <ItemGroup>
     <Reference Include="INIFileParser">
       <HintPath>INIFileParser.dll</HintPath>
     </Reference>
+    <Reference Include="Steamworks.NET">
+      <HintPath>Steamworks.NET.dll</HintPath>
+    </Reference>
   </ItemGroup>
 
   <ItemGroup>
-<<<<<<< HEAD
-    <ProjectReference Include="..\Quaver.API\Quaver.API\Quaver.API.csproj">
-      <Project>{0c6869bd-4e34-4c92-a853-e09f2b320601}</Project>
-      <Name>Quaver.API</Name>
-    </ProjectReference>
-    <ProjectReference Include="..\Quaver.Resources\Quaver.Resources\Quaver.Resources.csproj">
-      <Project>{511cd203-9c5f-4dab-9556-437a00796cbb}</Project>
-      <Name>Quaver.Resources</Name>
-    </ProjectReference>
-    <ProjectReference Include="..\Quaver.Server.Client\Quaver.Server.Client\Quaver.Server.Client.csproj">
-      <Project>{0fac1785-7b84-4fb9-aefc-f8ead89b5d6e}</Project>
-      <Name>Quaver.Server.Client</Name>
-    </ProjectReference>
-    <ProjectReference Include="..\Quaver.Server.Common\Quaver.Server.Common\Quaver.Server.Common.csproj">
-      <Project>{880b9bdb-f9fd-4845-adba-efdbe3ab6cef}</Project>
-      <Name>Quaver.Server.Common</Name>
-    </ProjectReference>
-    <ProjectReference Include="..\Quaver.Shaders\Quaver.Shaders.csproj">
-      <Project>{07b693c1-b9bc-449e-8639-926118c9b088}</Project>
-      <Name>Quaver.Shaders</Name>
-    </ProjectReference>
-    <ProjectReference Include="..\Wobble\Wobble\Wobble.csproj">
-      <Project>{da74528d-b500-4c5a-977e-76a756e65c63}</Project>
-      <Name>Wobble</Name>
-    </ProjectReference>
-=======
     <Folder Include="Graphics\Dialogs\" />
->>>>>>> ecd52371
+  </ItemGroup>
+
+  <ItemGroup>
+    <None Update="steam_api64.dll">
+      <CopyToOutputDirectory>PreserveNewest</CopyToOutputDirectory>
+    </None>
   </ItemGroup>
 
 </Project>