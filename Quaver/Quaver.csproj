﻿<Project Sdk="Microsoft.NET.Sdk">
  <PropertyGroup>
    <OutputType>Exe</OutputType>
    <TargetFramework>netcoreapp2.1</TargetFramework>
    <ApplicationIcon>Icon.ico</ApplicationIcon>
    <StartupObject>Quaver.Program</StartupObject>
  </PropertyGroup>
  <ItemGroup>
    <Compile Remove="Graphics\Dialogs\**" />
    <EmbeddedResource Remove="Graphics\Dialogs\**" />
    <None Remove="Graphics\Dialogs\**" />
  </ItemGroup>

  <ItemGroup>
    <None Remove="Icon.bmp" />
    <None Remove="Icon.ico" />
  </ItemGroup>
  <ItemGroup>
    <EmbeddedResource Include="Icon.bmp" />
    <EmbeddedResource Include="Icon.ico" />
  </ItemGroup>
  <ItemGroup>
    <PackageReference Include="SharpCompress" Version="0.22.0" />
    <PackageReference Include="SmartThreadPool.NetCore" Version="2.3.0" />
    <PackageReference Include="sqlite-net-pcl" Version="1.5.231" />
    <PackageReference Include="System.Drawing.Common" Version="4.5.0" />
  </ItemGroup>
  <ItemGroup>
    <ProjectReference Include="..\Quaver.API\Quaver.API\Quaver.API.csproj" />
    <ProjectReference Include="..\Quaver.Resources\Quaver.Resources\Quaver.Resources.csproj" />
    <ProjectReference Include="..\Quaver.Server.Client\Quaver.Server.Client\Quaver.Server.Client.csproj" />
    <ProjectReference Include="..\Quaver.Server.Common\Quaver.Server.Common\Quaver.Server.Common.csproj" />
    <ProjectReference Include="..\Quaver.Shaders\Quaver.Shaders.csproj" />
    <ProjectReference Include="..\Wobble\MonoGame\MonoGame.Framework\MonoGame.Framework.DesktopGL.Core.csproj" />
    <ProjectReference Include="..\Wobble\Wobble\Wobble.csproj" />
  </ItemGroup>
  <ItemGroup>
    <Reference Include="INIFileParser">
      <HintPath>INIFileParser.dll</HintPath>
    </Reference>
    <Reference Include="Steamworks.NET">
      <HintPath>Steamworks.NET.dll</HintPath>
    </Reference>
  </ItemGroup>
<<<<<<< HEAD

=======
  <ItemGroup>
    <None Update="steam_api64.dll">
      <CopyToOutputDirectory>PreserveNewest</CopyToOutputDirectory>
    </None>
  </ItemGroup>
>>>>>>> bf8f023e
</Project><|MERGE_RESOLUTION|>--- conflicted
+++ resolved
@@ -42,13 +42,10 @@
       <HintPath>Steamworks.NET.dll</HintPath>
     </Reference>
   </ItemGroup>
-<<<<<<< HEAD
 
-=======
   <ItemGroup>
     <None Update="steam_api64.dll">
       <CopyToOutputDirectory>PreserveNewest</CopyToOutputDirectory>
     </None>
   </ItemGroup>
->>>>>>> bf8f023e
-</Project>+</Project>
