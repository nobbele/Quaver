﻿<Project Sdk="Microsoft.NET.Sdk">
  <PropertyGroup>
    <OutputType>Exe</OutputType>
    <TargetFramework>netcoreapp2.1</TargetFramework>
    <ApplicationIcon>Icon.ico</ApplicationIcon>
    <StartupObject>Quaver.Program</StartupObject>
<<<<<<< HEAD
    <LangVersion>7.1</LangVersion>
=======
    <Description>The ultimate, community-driven and open source competitive rhythm game.</Description>
    <AssemblyName>Quaver</AssemblyName>
    <Title>Quaver</Title>
    <Product>Quaver</Product>
    <Version>0.0.0</Version>
    <FileVersion>0.0.0</FileVersion>
>>>>>>> 05116419
  </PropertyGroup>
  <ItemGroup>
    <None Remove="Icon.bmp" />
    <None Remove="Icon.ico" />
  </ItemGroup>
  <ItemGroup>
    <EmbeddedResource Include="Icon.bmp" />
    <EmbeddedResource Include="Icon.ico" />
  </ItemGroup>
  <ItemGroup>
    <PackageReference Include="NSubsys" Version="0.7.0-build20180604-0047" />
    <PackageReference Include="SharpCompress" Version="0.22.0" />
    <PackageReference Include="SmartThreadPool.NetCore" Version="2.3.0" />
    <PackageReference Include="sqlite-net-pcl" Version="1.5.231" />
    <PackageReference Include="System.Drawing.Common" Version="4.5.0" />
    <PackageReference Include="TimeAgo" Version="1.0.8" />
  </ItemGroup>
  <ItemGroup>
    <ProjectReference Include="..\Quaver.API\Quaver.API\Quaver.API.csproj" />
    <ProjectReference Include="..\Quaver.Resources\Quaver.Resources.csproj" />
    <ProjectReference Include="..\Quaver.Server.Client\Quaver.Server.Client\Quaver.Server.Client.csproj" />
    <ProjectReference Include="..\Quaver.Server.Common\Quaver.Server.Common\Quaver.Server.Common.csproj" />
    <ProjectReference Include="..\Wobble\MonoGame\MonoGame.Framework\MonoGame.Framework.DesktopGL.Core.csproj" />
    <ProjectReference Include="..\Wobble\Wobble\Wobble.csproj" />
  </ItemGroup>
  <ItemGroup>
    <Reference Include="INIFileParser">
      <HintPath>INIFileParser.dll</HintPath>
    </Reference>
    <Reference Include="Steamworks.NET">
      <HintPath>Steamworks.NET.dll</HintPath>
    </Reference>
  </ItemGroup>
  <ItemGroup>
    <None Update="steam_api64.dll">
      <CopyToOutputDirectory>PreserveNewest</CopyToOutputDirectory>
    </None>
  </ItemGroup>
</Project><|MERGE_RESOLUTION|>--- conflicted
+++ resolved
@@ -4,16 +4,13 @@
     <TargetFramework>netcoreapp2.1</TargetFramework>
     <ApplicationIcon>Icon.ico</ApplicationIcon>
     <StartupObject>Quaver.Program</StartupObject>
-<<<<<<< HEAD
     <LangVersion>7.1</LangVersion>
-=======
     <Description>The ultimate, community-driven and open source competitive rhythm game.</Description>
     <AssemblyName>Quaver</AssemblyName>
     <Title>Quaver</Title>
     <Product>Quaver</Product>
     <Version>0.0.0</Version>
     <FileVersion>0.0.0</FileVersion>
->>>>>>> 05116419
   </PropertyGroup>
   <ItemGroup>
     <None Remove="Icon.bmp" />
