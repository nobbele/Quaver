﻿<?xml version="1.0" encoding="utf-8"?>
<Project ToolsVersion="4.0" DefaultTargets="Build" xmlns="http://schemas.microsoft.com/developer/msbuild/2003">
  <Import Project="$(MSBuildExtensionsPath)\MonoGame\v3.0\MonoGame.Common.props" Condition="Exists('$(MSBuildExtensionsPath)\MonoGame\v3.0\MonoGame.Common.props')" />
  <PropertyGroup>
    <Configuration Condition=" '$(Configuration)' == '' ">Debug</Configuration>
    <Platform Condition=" '$(Platform)' == '' ">AnyCPU</Platform>
    <ProductVersion>8.0.30703</ProductVersion>
    <SchemaVersion>2.0</SchemaVersion>
    <ProjectGuid>{9BA48B4E-6C2A-42CD-8739-9E4E4C6A083A}</ProjectGuid>
    <OutputType>Exe</OutputType>
    <AppDesignerFolder>Properties</AppDesignerFolder>
    <RootNamespace>Quaver</RootNamespace>
    <AssemblyName>Quaver</AssemblyName>
    <FileAlignment>512</FileAlignment>
    <MonoGamePlatform>DesktopGL</MonoGamePlatform>
    <TargetFrameworkVersion>v4.5</TargetFrameworkVersion>
    <NuGetPackageImportStamp>
    </NuGetPackageImportStamp>
    <IsWebBootstrapper>false</IsWebBootstrapper>
    <PublishUrl>publish\</PublishUrl>
    <Install>true</Install>
    <InstallFrom>Disk</InstallFrom>
    <UpdateEnabled>false</UpdateEnabled>
    <UpdateMode>Foreground</UpdateMode>
    <UpdateInterval>7</UpdateInterval>
    <UpdateIntervalUnits>Days</UpdateIntervalUnits>
    <UpdatePeriodically>false</UpdatePeriodically>
    <UpdateRequired>false</UpdateRequired>
    <MapFileExtensions>true</MapFileExtensions>
    <ApplicationRevision>0</ApplicationRevision>
    <ApplicationVersion>1.0.0.%2a</ApplicationVersion>
    <UseApplicationTrust>false</UseApplicationTrust>
    <BootstrapperEnabled>true</BootstrapperEnabled>
  </PropertyGroup>
  <PropertyGroup Condition="'$(Configuration)|$(Platform)' == 'Debug|AnyCPU'">
    <DebugSymbols>true</DebugSymbols>
    <OutputPath>bin\Debug\</OutputPath>
    <DefineConstants>DEBUG;TRACE;LINUX</DefineConstants>
    <DebugType>full</DebugType>
    <PlatformTarget>AnyCPU</PlatformTarget>
    <ErrorReport>prompt</ErrorReport>
    <Prefer32Bit>false</Prefer32Bit>
    <WarningLevel>4</WarningLevel>
  </PropertyGroup>
  <PropertyGroup>
    <ApplicationIcon>Icon.ico</ApplicationIcon>
  </PropertyGroup>
  <PropertyGroup />
  <PropertyGroup>
    <StartupObject />
  </PropertyGroup>
  <PropertyGroup Condition="'$(Configuration)|$(Platform)' == 'Debug|x64'">
    <DebugSymbols>true</DebugSymbols>
    <OutputPath>bin\Debug\</OutputPath>
    <DefineConstants>DEBUG;TRACE;LINUX</DefineConstants>
    <DebugType>full</DebugType>
    <PlatformTarget>x64</PlatformTarget>
    <ErrorReport>prompt</ErrorReport>
    <CodeAnalysisRuleSet>MinimumRecommendedRules.ruleset</CodeAnalysisRuleSet>
  </PropertyGroup>
  <PropertyGroup Condition="'$(Configuration)|$(Platform)' == 'Debug|x86'">
    <DebugSymbols>true</DebugSymbols>
    <OutputPath>bin\Debug\</OutputPath>
    <DefineConstants>DEBUG;TRACE;LINUX</DefineConstants>
    <DebugType>full</DebugType>
    <PlatformTarget>x86</PlatformTarget>
    <ErrorReport>prompt</ErrorReport>
    <CodeAnalysisRuleSet>MinimumRecommendedRules.ruleset</CodeAnalysisRuleSet>
  </PropertyGroup>
  <ItemGroup>
    <Compile Include="Graphics\UserInterface\QuaverFpsCounter.cs" />
    <Compile Include="Helpers\GraphicsHelper.cs" />
    <Compile Include="Helpers\RngHelper.cs" />
    <Compile Include="Helpers\StreamHelper.cs" />
    <Compile Include="Helpers\StringHelper.cs" />
    <Compile Include="Resource1.Designer.cs" />
<<<<<<< HEAD
    <Compile Include="src\Audio\AudioEngine.cs" />
    <Compile Include="src\Commands\CalculateDifficulty.cs" />
    <Compile Include="src\Commands\ConvertOsuSkin.cs" />
    <Compile Include="src\Commands\ParseStepMania.cs" />
    <Compile Include="src\Commands\StepManiaCache.cs" />
    <Compile Include="src\Database\Beatmaps\Mapset.cs" />
    <Compile Include="src\Commands\CommandHandler.cs" />
    <Compile Include="src\Commands\GetScores.cs" />
    <Compile Include="src\Commands\SearchMaps.cs" />
    <Compile Include="src\Commands\Clear.cs" />
    <Compile Include="src\Commands\Help.cs" />
    <Compile Include="src\Commands\ICommand.cs" />
    <Compile Include="src\Commands\DisplayMaps.cs" />
    <Compile Include="src\Commands\Mapsets.cs" />
    <Compile Include="src\Database\LocalScoreCache.cs" />
    <Compile Include="src\Discord\DiscordController.cs" />
    <Compile Include="src\Discord\DiscordRPC.cs" />
    <Compile Include="src\GameState\Gameplay\BarObject.cs" />
    <Compile Include="src\GameState\Gameplay\GameplayReferences.cs" />
    <Compile Include="src\GameState\Gameplay\PlayScreen\AccuracyBoxUI.cs" />
    <Compile Include="src\GameState\Gameplay\GameplayData.cs" />
    <Compile Include="src\Graphics\Particles\HitBurst.cs" />
    <Compile Include="src\GameState\Gameplay\PlayScreen\MeasureBarManager.cs" />
    <Compile Include="src\GameState\Gameplay\PlayScreen\ParticleManager.cs" />
    <Compile Include="src\GameState\Gameplay\PlayScreen\PlayfieldUI.cs" />
    <Compile Include="src\GameState\Gameplay\PlayScreen\SongProgressUI.cs" />
    <Compile Include="src\GameState\Gameplay\PlayScreen\ScoreProgressUI.cs" />
    <Compile Include="src\GameState\IHelper.cs" />
    <Compile Include="src\GameState\SongSelect\ButtonOrganizer.cs" />
    <Compile Include="src\GameState\SongSelect\MapInfoWindow.cs" />
    <Compile Include="src\GameState\SongSelect\MapOrganizer.cs" />
    <Compile Include="src\GameState\SongSelect\ModSelector.cs" />
    <Compile Include="src\GameState\States\OptionsMenuState.cs" />
    <Compile Include="src\GameState\States\ScoreScreenState.cs" />
    <Compile Include="src\GameState\States\SongSelectState.cs" />
    <Compile Include="src\GameState\States\MapImportLoadingState.cs" />
    <Compile Include="src\Graphics\Button\MapDifficultySelectButton.cs" />
    <Compile Include="src\Graphics\Button\TextInputField.cs" />
    <Compile Include="src\Graphics\Button\KeyBindButton.cs" />
    <Compile Include="src\Graphics\Button\MapsetSelectButton.cs" />
    <Compile Include="src\Graphics\Button\TextButton.cs" />
    <Compile Include="src\Graphics\Button\BasicButton.cs" />
    <Compile Include="src\Graphics\DrawRectangle.cs" />
    <Compile Include="src\Graphics\GameOverlay\Multiplayer\ChatManager.cs" />
    <Compile Include="src\Graphics\GameOverlay\GameOverlay.cs" />
    <Compile Include="src\Graphics\GameOverlay\IGameOverlayComponent.cs" />
    <Compile Include="src\Graphics\GameOverlay\MenuOverlay.cs" />
    <Compile Include="src\Graphics\Particles\Particle.cs" />
    <Compile Include="src\Graphics\Sprite\BarDisplay.cs" />
    <Compile Include="src\Graphics\Sprite\BakeableSprite.cs" />
    <Compile Include="src\Graphics\Sprite\Boundary.cs" />
    <Compile Include="src\Graphics\Text\Fonts.cs" />
    <Compile Include="src\Graphics\Text\TextBoxSprite.cs" />
    <Compile Include="src\Graphics\Text\TextBoxStyle.cs" />
    <Compile Include="src\Graphics\UDim2.cs" />
    <Compile Include="src\Graphics\UDim.cs" />
    <Compile Include="src\Graphics\UI.cs" />
    <Compile Include="src\Graphics\Sprite\BackgroundManager.cs" />
    <Compile Include="src\Input\ManiaKeyEventArgs.cs" />
    <Compile Include="src\Input\SongSelectInputManager.cs" />
    <Compile Include="src\Input\StringInputEventArgs.cs" />
    <Compile Include="src\Logging\Log.cs" />
    <Compile Include="src\Logging\Logger.cs" />
    <Compile Include="src\Modifiers\Mods\Chill.cs" />
    <Compile Include="src\Modifiers\Mods\Speed.cs" />
    <Compile Include="src\Modifiers\Mods\Strict.cs" />
    <Compile Include="src\GameState\Gameplay\GameplayManager.cs" />
    <Compile Include="src\GameState\Gameplay\PlayScreen\NoteManager.cs" />
    <Compile Include="src\GameState\Gameplay\PlayScreen\Timing.cs" />
    <Compile Include="src\GameState\Gameplay\HitObject.cs" />
    <Compile Include="src\GameState\Gameplay\PlayScreen\Playfield.cs" />
    <Compile Include="src\GameState\Gameplay\ScoreManager.cs" />
    <Compile Include="src\GameState\Gameplay\TimingObject.cs" />
    <Compile Include="src\GameState\States\MainMenuState.cs" />
    <Compile Include="src\GameState\States\PlayScreenState.cs" />
    <Compile Include="src\GameState\IGameState.cs" />
    <Compile Include="src\GameState\States\SongLoadingState.cs" />
    <Compile Include="src\Graphics\Button\Button.cs" />
    <Compile Include="src\Input\GameplayInputManager.cs" />
    <Compile Include="src\Input\GlobalInputManager.cs" />
    <Compile Include="src\Input\IInputManager.cs" />
    <Compile Include="src\Localization\Language.cs" />
    <Compile Include="src\Graphics\Sprite\Cursor.cs" />
    <Compile Include="src\GameBase.cs" />
    <Compile Include="src\Database\Beatmaps\Beatmap.cs" />
    <Compile Include="src\Database\Beatmaps\BeatmapUtils.cs" />
    <Compile Include="src\Config\ConfigHelper.cs" />
    <Compile Include="src\Config\Configuration.cs" />
    <Compile Include="src\Database\BeatmapCache.cs" />
    <Compile Include="src\Database\BeatmapImporter.cs" />
    <Compile Include="src\Peppy\Osu.cs" />
    <Compile Include="src\Peppy\OsuSkinConfig.cs" />
    <Compile Include="src\Peppy\QuaverOsuElementMap.cs" />
    <Compile Include="src\QuaverGame.cs" />
    <Compile Include="src\GameState\GameStateManager.cs" />
    <Compile Include="src\GameState\State.cs" />
    <Compile Include="src\Modifiers\IMod.cs" />
    <Compile Include="src\Modifiers\ModIdentifier.cs" />
    <Compile Include="src\Modifiers\ModManager.cs" />
    <Compile Include="src\Modifiers\ModType.cs" />
    <Compile Include="src\Modifiers\Mods\NoSliderVelocities.cs" />
    <Compile Include="src\Notifications\Notification.cs" />
    <Compile Include="src\Graphics\GameColors.cs" />
    <Compile Include="src\Graphics\Sprite\Sprite.cs" />
    <Compile Include="src\Graphics\Drawable.cs" />
    <Compile Include="src\Program.cs" />
=======
    <Compile Include="Audio\AudioEngine.cs" />
    <Compile Include="Commands\CalculateDifficulty.cs" />
    <Compile Include="Commands\ConvertOsuSkin.cs" />
    <Compile Include="Commands\ParseStepMania.cs" />
    <Compile Include="Commands\StepManiaCache.cs" />
    <Compile Include="Database\Maps\Mapset.cs" />
    <Compile Include="Commands\CommandHandler.cs" />
    <Compile Include="Commands\GetScores.cs" />
    <Compile Include="Commands\SearchMaps.cs" />
    <Compile Include="Commands\Clear.cs" />
    <Compile Include="Commands\Help.cs" />
    <Compile Include="Commands\ICommand.cs" />
    <Compile Include="Commands\DisplayMaps.cs" />
    <Compile Include="Commands\Mapsets.cs" />
    <Compile Include="Database\Scores\LocalScoreCache.cs" />
    <Compile Include="Discord\DiscordController.cs" />
    <Compile Include="Discord\DiscordRPC.cs" />
    <Compile Include="States\Gameplay\Mania\UI\Measures\ManiaBarObject.cs" />
    <Compile Include="States\Gameplay\Mania\ManiaGameplayReferences.cs" />
    <Compile Include="States\Gameplay\Mania\UI\Accuracy\ManiaAccuracyBox.cs" />
    <Compile Include="States\Gameplay\Mania\ManiaGameplayData.cs" />
    <Compile Include="Graphics\Particles\Gameplay\HitEffect.cs" />
    <Compile Include="States\Gameplay\Mania\UI\Measures\ManiaMeasureBarManager.cs" />
    <Compile Include="States\Gameplay\Mania\UI\Particles\ManiaParticleManager.cs" />
    <Compile Include="States\Gameplay\Mania\UI\Playfield\ManiaPlayfieldUI.cs" />
    <Compile Include="States\Gameplay\Mania\UI\Progress\ManiaSongProgress.cs" />
    <Compile Include="States\Gameplay\Mania\UI\Progress\ManiaScoreProgress.cs" />
    <Compile Include="States\IGameStateComponent.cs" />
    <Compile Include="States\Select\MapsetOrganizer.cs" />
    <Compile Include="States\Options\OptionsState.cs" />
    <Compile Include="States\Results\ResultsState.cs" />
    <Compile Include="States\Select\SongSelectState.cs" />
    <Compile Include="States\Import\MapImportLoadingState.cs" />
    <Compile Include="Graphics\Buttons\QuaverTextInputField.cs" />
    <Compile Include="Graphics\Buttons\QuaverKeybindButton.cs" />
    <Compile Include="Graphics\Buttons\QuaverSongSelectButton.cs" />
    <Compile Include="Graphics\Buttons\QuaverTextButton.cs" />
    <Compile Include="Graphics\Buttons\QuaverBasicButton.cs" />
    <Compile Include="Graphics\Base\DrawRectangle.cs" />
    <Compile Include="Graphics\GameOverlay\Multiplayer\ChatManager.cs" />
    <Compile Include="Graphics\GameOverlay\GameOverlay.cs" />
    <Compile Include="Graphics\GameOverlay\IGameOverlayComponent.cs" />
    <Compile Include="Graphics\GameOverlay\MenuOverlay.cs" />
    <Compile Include="Graphics\Particles\Particle.cs" />
    <Compile Include="Graphics\UserInterface\QuaverBarDisplay.cs" />
    <Compile Include="Graphics\Sprites\QuaverBakeableSprite.cs" />
    <Compile Include="Graphics\Sprites\QuaverContainer.cs" />
    <Compile Include="Graphics\Text\Fonts.cs" />
    <Compile Include="Graphics\Text\QuaverTextbox.cs" />
    <Compile Include="Graphics\Text\TextBoxStyle.cs" />
    <Compile Include="Graphics\UniversalDim\UDim2D.cs" />
    <Compile Include="Graphics\UniversalDim\UDim.cs" />
    <Compile Include="Main\QuaverUserInterface.cs" />
    <Compile Include="Graphics\UserInterface\BackgroundManager.cs" />
    <Compile Include="Input\ManiaKeyEventArgs.cs" />
    <Compile Include="Input\SongSelectInputManager.cs" />
    <Compile Include="Input\StringInputEventArgs.cs" />
    <Compile Include="Logging\Log.cs" />
    <Compile Include="Logging\Logger.cs" />
    <Compile Include="Modifiers\Mods\Mania\ManiaModChill.cs" />
    <Compile Include="Modifiers\Mods\Mania\ManiaModSpeed.cs" />
    <Compile Include="Modifiers\Mods\Mania\ManiaModStrict.cs" />
    <Compile Include="States\Gameplay\Mania\ManiaGameplayManager.cs" />
    <Compile Include="States\Gameplay\Mania\UI\HitObjects\ManiaNoteManager.cs" />
    <Compile Include="States\Gameplay\Mania\Components\Timing\ManiaTiming.cs" />
    <Compile Include="States\Gameplay\Mania\UI\HitObjects\ManiaHitObject.cs" />
    <Compile Include="States\Gameplay\Mania\UI\Playfield\ManiaPlayfield.cs" />
    <Compile Include="States\Gameplay\Mania\Components\Scoring\ManiaScoreManager.cs" />
    <Compile Include="States\Gameplay\Mania\Components\Timing\ManiaTimingObject.cs" />
    <Compile Include="States\Menu\MainMenuState.cs" />
    <Compile Include="States\Gameplay\Mania\ManiaGameplayState.cs" />
    <Compile Include="States\IGameState.cs" />
    <Compile Include="States\Loading\Map\MapLoadingState.cs" />
    <Compile Include="Graphics\Buttons\QuaverButton.cs" />
    <Compile Include="Input\GameplayInputManager.cs" />
    <Compile Include="Input\GlobalInputManager.cs" />
    <Compile Include="Input\IInputManager.cs" />
    <Compile Include="Graphics\UserInterface\QuaverCursor.cs" />
    <Compile Include="Main\GameBase.cs" />
    <Compile Include="Database\Maps\Map.cs" />
    <Compile Include="Database\Maps\MapsetHelper.cs" />
    <Compile Include="Config\ConfigHelper.cs" />
    <Compile Include="Config\ConfigManager.cs" />
    <Compile Include="Database\Maps\MapCache.cs" />
    <Compile Include="Database\Maps\MapsetImporter.cs" />
    <Compile Include="Peppy\Osu.cs" />
    <Compile Include="Peppy\OsuSkinConfig.cs" />
    <Compile Include="Peppy\QuaverOsuElementMap.cs" />
    <Compile Include="Main\QuaverGame.cs" />
    <Compile Include="States\GameStateManager.cs" />
    <Compile Include="States\Enums\State.cs" />
    <Compile Include="Modifiers\IGameplayModifier.cs" />
    <Compile Include="Modifiers\ModManager.cs" />
    <Compile Include="Modifiers\ModType.cs" />
    <Compile Include="Modifiers\Mods\Mania\ManiaModNoSliderVelocities.cs" />
    <Compile Include="Graphics\Colors\QuaverColors.cs" />
    <Compile Include="Graphics\Sprites\QuaverSprite.cs" />
    <Compile Include="Graphics\Base\Drawable.cs" />
    <Compile Include="Program.cs" />
>>>>>>> e9ab7710
    <Compile Include="Properties\AssemblyInfo.cs" />
    <Compile Include="Replays\KeyPressState.cs" />
    <Compile Include="Replays\Replay.cs" />
    <Compile Include="Replays\ReplayFrame.cs" />
    <Compile Include="Replays\ReplayHelper.cs" />
    <Compile Include="Database\Scores\LocalScore.cs" />
    <Compile Include="Skinning\Skin.cs" />
    <Compile Include="StepMania\Etterna.cs" />
    <Compile Include="StepMania\EtternaCache.cs" />
    <Compile Include="StepMania\StepManiaConverter.cs" />
    <Compile Include="Graphics\Enums\Alignment.cs" />
  </ItemGroup>
  <ItemGroup>
    <Reference Include="DotNetZip, Version=1.10.1.0, Culture=neutral, PublicKeyToken=6583c7c814667745, processorArchitecture=MSIL">
      <HintPath>..\packages\DotNetZip.1.10.1\lib\net20\DotNetZip.dll</HintPath>
    </Reference>
    <Reference Include="INIFileParser, Version=2.5.2.0, Culture=neutral, PublicKeyToken=79af7b307b65cf3c, processorArchitecture=MSIL">
      <SpecificVersion>False</SpecificVersion>
      <HintPath>Lib\INIFileParser.dll</HintPath>
    </Reference>
    <Reference Include="ManagedBass, Version=1.0.0.0, Culture=neutral, processorArchitecture=MSIL">
      <HintPath>..\packages\ManagedBass.2.0.2\lib\net45\ManagedBass.dll</HintPath>
    </Reference>
    <Reference Include="ManagedBass.Fx, Version=1.0.0.0, Culture=neutral, processorArchitecture=MSIL">
      <HintPath>..\packages\ManagedBass.Fx.1.0.2\lib\portable-net45+MonoAndroid+uap\ManagedBass.Fx.dll</HintPath>
    </Reference>
    <Reference Include="MonoGame.Framework">
      <HintPath>$(MonoGameInstallDirectory)\MonoGame\v3.0\Assemblies\DesktopGL\MonoGame.Framework.dll</HintPath>
    </Reference>
    <Reference Include="NAudio, Version=1.8.4.0, Culture=neutral, processorArchitecture=MSIL">
      <HintPath>..\packages\NAudio.1.8.4\lib\net35\NAudio.dll</HintPath>
    </Reference>
    <Reference Include="Newtonsoft.Json, Version=10.0.0.0, Culture=neutral, PublicKeyToken=30ad4fe6b2a6aeed, processorArchitecture=MSIL">
      <HintPath>..\packages\Newtonsoft.Json.10.0.3\lib\net45\Newtonsoft.Json.dll</HintPath>
    </Reference>
    <Reference Include="osu-database-reader, Version=2.1.0.0, Culture=neutral, processorArchitecture=MSIL">
      <HintPath>..\packages\HoLLy.osu.DatabaseReader.2.1.0\lib\net40\osu-database-reader.dll</HintPath>
    </Reference>
    <Reference Include="osu.Shared, Version=1.0.0.0, Culture=neutral, processorArchitecture=MSIL">
      <HintPath>..\packages\osu.Shared.1.0.2\lib\net20\osu.Shared.dll</HintPath>
    </Reference>
    <Reference Include="SQLite-net, Version=1.0.0.0, Culture=neutral, processorArchitecture=MSIL">
      <HintPath>..\packages\sqlite-net-pcl.1.4.118\lib\netstandard1.1\SQLite-net.dll</HintPath>
    </Reference>
    <Reference Include="SQLitePCLRaw.batteries_green, Version=1.0.0.0, Culture=neutral, PublicKeyToken=a84b7dcfb1391f7f, processorArchitecture=MSIL">
      <HintPath>..\packages\SQLitePCLRaw.bundle_green.1.1.5\lib\net45\SQLitePCLRaw.batteries_green.dll</HintPath>
    </Reference>
    <Reference Include="SQLitePCLRaw.batteries_v2, Version=1.0.0.0, Culture=neutral, PublicKeyToken=8226ea5df37bcae9, processorArchitecture=MSIL">
      <HintPath>..\packages\SQLitePCLRaw.bundle_green.1.1.5\lib\net45\SQLitePCLRaw.batteries_v2.dll</HintPath>
    </Reference>
    <Reference Include="SQLitePCLRaw.core, Version=1.0.0.0, Culture=neutral, PublicKeyToken=1488e028ca7ab535, processorArchitecture=MSIL">
      <HintPath>..\packages\SQLitePCLRaw.core.1.1.5\lib\net45\SQLitePCLRaw.core.dll</HintPath>
    </Reference>
    <Reference Include="SQLitePCLRaw.provider.e_sqlite3, Version=1.0.0.0, Culture=neutral, PublicKeyToken=9c301db686d0bd12, processorArchitecture=MSIL">
      <HintPath>..\packages\SQLitePCLRaw.provider.e_sqlite3.net45.1.1.5\lib\net45\SQLitePCLRaw.provider.e_sqlite3.dll</HintPath>
    </Reference>
    <Reference Include="Steamworks.NET, Version=11.0.0.0, Culture=neutral, processorArchitecture=x86">
      <SpecificVersion>False</SpecificVersion>
      <HintPath>..\..\..\..\Steamworks.NET.dll</HintPath>
    </Reference>
    <Reference Include="System" />
    <Reference Include="System" />
    <Reference Include="System.Drawing" />
    <Reference Include="System.IO.Compression" />
    <Reference Include="System.IO.Compression.FileSystem" />
    <Reference Include="System.Windows.Forms" />
    <Reference Include="System.Xml" />
  </ItemGroup>
  <ItemGroup>
    <EmbeddedResource Include="Icon.ico" />
    <EmbeddedResource Include="Icon.bmp" />
  </ItemGroup>
  <ItemGroup>
    <None Include="app.config" />
    <None Include="C:\Program Files (x86)\MonoGame\v3.0\Assemblies\DesktopGL\libSDL2-2.0.0.dylib">
      <Link>Lib\libSDL2-2.0.0.dylib</Link>
      <CopyToOutputDirectory>PreserveNewest</CopyToOutputDirectory>
    </None>
    <None Include="C:\Program Files (x86)\MonoGame\v3.0\Assemblies\DesktopGL\libopenal.1.dylib">
      <Link>Lib\libopenal.1.dylib</Link>
      <CopyToOutputDirectory>PreserveNewest</CopyToOutputDirectory>
    </None>
    <None Include="C:\Program Files (x86)\MonoGame\v3.0\Assemblies\DesktopGL\MonoGame.Framework.dll.config">
      <Link>MonoGame.Framework.dll.config</Link>
      <CopyToOutputDirectory>PreserveNewest</CopyToOutputDirectory>
      <SubType>Designer</SubType>
    </None>
    <None Include="app.manifest" />
    <EmbeddedResource Include="Resource1.resx">
      <SubType>Designer</SubType>
    </EmbeddedResource>
    <EmbeddedResource Include="Resources\Default Arrow Skin\arrow-4k-note-hitobject-1-12th.xnb" />
    <EmbeddedResource Include="Resources\Default Arrow Skin\arrow-4k-note-hitobject-1-16th.xnb" />
    <EmbeddedResource Include="Resources\Default Arrow Skin\arrow-4k-note-hitobject-1-2nd.xnb" />
    <EmbeddedResource Include="Resources\Default Arrow Skin\arrow-4k-note-hitobject-1-3rd.xnb" />
    <EmbeddedResource Include="Resources\Default Arrow Skin\arrow-4k-note-hitobject-1-48th.xnb" />
    <EmbeddedResource Include="Resources\Default Arrow Skin\arrow-4k-note-hitobject-1-4th.xnb" />
    <EmbeddedResource Include="Resources\Default Arrow Skin\arrow-4k-note-hitobject-1-6th.xnb" />
    <EmbeddedResource Include="Resources\Default Arrow Skin\arrow-4k-note-hitobject-1-8th.xnb" />
    <EmbeddedResource Include="Resources\Default Arrow Skin\arrow-4k-note-hitobject-1.xnb" />
    <EmbeddedResource Include="Resources\Default Arrow Skin\arrow-4k-note-hitobject-2-12th.xnb" />
    <EmbeddedResource Include="Resources\Default Arrow Skin\arrow-4k-note-hitobject-2-16th.xnb" />
    <EmbeddedResource Include="Resources\Default Arrow Skin\arrow-4k-note-hitobject-2-2nd.xnb" />
    <EmbeddedResource Include="Resources\Default Arrow Skin\arrow-4k-note-hitobject-2-3rd.xnb" />
    <EmbeddedResource Include="Resources\Default Arrow Skin\arrow-4k-note-hitobject-2-48th.xnb" />
    <EmbeddedResource Include="Resources\Default Arrow Skin\arrow-4k-note-hitobject-2-4th.xnb" />
    <EmbeddedResource Include="Resources\Default Arrow Skin\arrow-4k-note-hitobject-2-6th.xnb" />
    <EmbeddedResource Include="Resources\Default Arrow Skin\arrow-4k-note-hitobject-2-8th.xnb" />
    <EmbeddedResource Include="Resources\Default Arrow Skin\arrow-4k-note-hitobject-2.xnb" />
    <EmbeddedResource Include="Resources\Default Arrow Skin\arrow-4k-note-hitobject-3-12th.xnb" />
    <EmbeddedResource Include="Resources\Default Arrow Skin\arrow-4k-note-hitobject-3-16th.xnb" />
    <EmbeddedResource Include="Resources\Default Arrow Skin\arrow-4k-note-hitobject-3-2nd.xnb" />
    <EmbeddedResource Include="Resources\Default Arrow Skin\arrow-4k-note-hitobject-3-3rd.xnb" />
    <EmbeddedResource Include="Resources\Default Arrow Skin\arrow-4k-note-hitobject-3-48th.xnb" />
    <EmbeddedResource Include="Resources\Default Arrow Skin\arrow-4k-note-hitobject-3-4th.xnb" />
    <EmbeddedResource Include="Resources\Default Arrow Skin\arrow-4k-note-hitobject-3-6th.xnb" />
    <EmbeddedResource Include="Resources\Default Arrow Skin\arrow-4k-note-hitobject-3-8th.xnb" />
    <EmbeddedResource Include="Resources\Default Arrow Skin\arrow-4k-note-hitobject-3.xnb" />
    <EmbeddedResource Include="Resources\Default Arrow Skin\arrow-4k-note-hitobject-4-12th.xnb" />
    <EmbeddedResource Include="Resources\Default Arrow Skin\arrow-4k-note-hitobject-4-16th.xnb" />
    <EmbeddedResource Include="Resources\Default Arrow Skin\arrow-4k-note-hitobject-4-2nd.xnb" />
    <EmbeddedResource Include="Resources\Default Arrow Skin\arrow-4k-note-hitobject-4-3rd.xnb" />
    <EmbeddedResource Include="Resources\Default Arrow Skin\arrow-4k-note-hitobject-4-48th.xnb" />
    <EmbeddedResource Include="Resources\Default Arrow Skin\arrow-4k-note-hitobject-4-4th.xnb" />
    <EmbeddedResource Include="Resources\Default Arrow Skin\arrow-4k-note-hitobject-4-6th.xnb" />
    <EmbeddedResource Include="Resources\Default Arrow Skin\arrow-4k-note-hitobject-4-8th.xnb" />
    <EmbeddedResource Include="Resources\Default Arrow Skin\arrow-4k-note-hitobject-4.xnb" />
    <EmbeddedResource Include="Resources\Default Arrow Skin\arrow-4k-note-holdbody-1.xnb" />
    <EmbeddedResource Include="Resources\Default Arrow Skin\arrow-4k-note-holdbody-2.xnb" />
    <EmbeddedResource Include="Resources\Default Arrow Skin\arrow-4k-note-holdbody-3.xnb" />
    <EmbeddedResource Include="Resources\Default Arrow Skin\arrow-4k-note-holdbody-4.xnb" />
    <EmbeddedResource Include="Resources\Default Arrow Skin\arrow-4k-note-holdend-1.xnb" />
    <EmbeddedResource Include="Resources\Default Arrow Skin\arrow-4k-note-holdend-2.xnb" />
    <EmbeddedResource Include="Resources\Default Arrow Skin\arrow-4k-note-holdend-3.xnb" />
    <EmbeddedResource Include="Resources\Default Arrow Skin\arrow-4k-note-holdend-4.xnb" />
    <EmbeddedResource Include="Resources\Default Arrow Skin\arrow-4k-receptor-down-1.xnb" />
    <EmbeddedResource Include="Resources\Default Arrow Skin\arrow-4k-receptor-down-2.xnb" />
    <EmbeddedResource Include="Resources\Default Arrow Skin\arrow-4k-receptor-down-3.xnb" />
    <EmbeddedResource Include="Resources\Default Arrow Skin\arrow-4k-receptor-down-4.xnb" />
    <EmbeddedResource Include="Resources\Default Arrow Skin\arrow-4k-receptor-up-1.xnb" />
    <EmbeddedResource Include="Resources\Default Arrow Skin\arrow-4k-receptor-up-2.xnb" />
    <EmbeddedResource Include="Resources\Default Arrow Skin\arrow-4k-receptor-up-3.xnb" />
    <EmbeddedResource Include="Resources\Default Arrow Skin\arrow-4k-receptor-up-4.xnb" />
    <EmbeddedResource Include="Resources\Default Arrow Skin\arrow-column-bgmask.xnb" />
    <EmbeddedResource Include="Resources\Default Arrow Skin\arrow-column-hitlighting.xnb" />
    <EmbeddedResource Include="Resources\Default Arrow Skin\arrow-column-timingbar.xnb" />
    <EmbeddedResource Include="Resources\Default Arrow Skin\arrow-grade-small-a.xnb" />
    <EmbeddedResource Include="Resources\Default Arrow Skin\arrow-grade-small-b.xnb" />
    <EmbeddedResource Include="Resources\Default Arrow Skin\arrow-grade-small-c.xnb" />
    <EmbeddedResource Include="Resources\Default Arrow Skin\arrow-grade-small-d.xnb" />
    <EmbeddedResource Include="Resources\Default Arrow Skin\arrow-grade-small-f.xnb" />
    <EmbeddedResource Include="Resources\Default Arrow Skin\arrow-grade-small-s.xnb" />
    <EmbeddedResource Include="Resources\Default Arrow Skin\arrow-grade-small-ss.xnb" />
    <EmbeddedResource Include="Resources\Default Arrow Skin\arrow-grade-small-x.xnb" />
    <EmbeddedResource Include="Resources\Default Arrow Skin\arrow-grade-small-xx.xnb" />
    <EmbeddedResource Include="Resources\Default Arrow Skin\arrow-grade-small-xxx.xnb" />
    <EmbeddedResource Include="Resources\Default Arrow Skin\arrow-main-cursor.xnb" />
    <EmbeddedResource Include="Resources\Default Arrow Skin\arrow-sound-applause.xnb" />
    <EmbeddedResource Include="Resources\Default Arrow Skin\arrow-sound-back.xnb" />
    <EmbeddedResource Include="Resources\Default Arrow Skin\arrow-sound-click.xnb" />
    <EmbeddedResource Include="Resources\Default Arrow Skin\arrow-sound-combobreak.xnb" />
    <EmbeddedResource Include="Resources\Default Arrow Skin\arrow-sound-hit.xnb" />
    <EmbeddedResource Include="Resources\Default Arrow Skin\arrow-sound-hitclap.xnb" />
    <EmbeddedResource Include="Resources\Default Arrow Skin\arrow-sound-hitfinish.xnb" />
    <EmbeddedResource Include="Resources\Default Arrow Skin\arrow-sound-hitwhistle.xnb" />
    <EmbeddedResource Include="Resources\Default Arrow Skin\arrow-sound-screenshot.xnb" />
    <EmbeddedResource Include="Resources\UI\diff-select-mask.xnb" />
    <EmbeddedResource Include="Resources\UI\set-select-mask.xnb" />
    <EmbeddedResource Include="Resources\UI\blank-box.xnb" />
    <EmbeddedResource Include="Resources\UI\hollow-box.xnb" />
    <EmbeddedResource Include="Resources\Fonts\Bold12.xnb" />
    <EmbeddedResource Include="Resources\Fonts\Medium12.xnb" />
    <EmbeddedResource Include="Resources\Fonts\Medium16.xnb" />
    <EmbeddedResource Include="Resources\Fonts\Medium24.xnb" />
    <EmbeddedResource Include="Resources\Fonts\Medium48.xnb" />
    <EmbeddedResource Include="Resources\UI\bar-cap.xnb" />
    <EmbeddedResource Include="Resources\UI\bar-corner.xnb" />
    <EmbeddedResource Include="Resources\UI\graph-axis-long.xnb" />
    <EmbeddedResource Include="Resources\UI\graph-axis-short.xnb" />
    <None Include="Lib\libopenal.so.1">
      <CopyToOutputDirectory>PreserveNewest</CopyToOutputDirectory>
    </None>
    <None Include="Lib\libSDL2-2.0.so.0">
      <CopyToOutputDirectory>PreserveNewest</CopyToOutputDirectory>
    </None>
    <None Include="Lib\libbass.dylib">
      <CopyToOutputDirectory>PreserveNewest</CopyToOutputDirectory>
    </None>
    <None Include="Lib\libbass_fx.dylib">
      <CopyToOutputDirectory>PreserveNewest</CopyToOutputDirectory>
    </None>
    <None Include="Lib\libbass.so">
      <CopyToOutputDirectory>PreserveNewest</CopyToOutputDirectory>
    </None>
    <None Include="Lib\libbass_fx.so">
      <CopyToOutputDirectory>PreserveNewest</CopyToOutputDirectory>
    </None>
    <EmbeddedResource Include="Resources\Default Bar Skin\bar-4k-note-hitobject-1.xnb" />
    <EmbeddedResource Include="Resources\Default Bar Skin\bar-4k-note-hitobject-2.xnb" />
    <EmbeddedResource Include="Resources\Default Bar Skin\bar-4k-note-hitobject-3.xnb" />
    <EmbeddedResource Include="Resources\Default Bar Skin\bar-4k-note-hitobject-4.xnb" />
    <EmbeddedResource Include="Resources\Default Bar Skin\bar-4k-note-holdbody-1.xnb" />
    <EmbeddedResource Include="Resources\Default Bar Skin\bar-4k-note-holdbody-2.xnb" />
    <EmbeddedResource Include="Resources\Default Bar Skin\bar-4k-note-holdbody-3.xnb" />
    <EmbeddedResource Include="Resources\Default Bar Skin\bar-4k-note-holdbody-4.xnb" />
    <EmbeddedResource Include="Resources\Default Bar Skin\bar-4k-note-holdend-1.xnb" />
    <EmbeddedResource Include="Resources\Default Bar Skin\bar-4k-note-holdend-2.xnb" />
    <EmbeddedResource Include="Resources\Default Bar Skin\bar-4k-note-holdend-3.xnb" />
    <EmbeddedResource Include="Resources\Default Bar Skin\bar-4k-note-holdend-4.xnb" />
    <EmbeddedResource Include="Resources\Default Bar Skin\bar-4k-receptor-down-1.xnb" />
    <EmbeddedResource Include="Resources\Default Bar Skin\bar-4k-receptor-down-2.xnb" />
    <EmbeddedResource Include="Resources\Default Bar Skin\bar-4k-receptor-down-3.xnb" />
    <EmbeddedResource Include="Resources\Default Bar Skin\bar-4k-receptor-down-4.xnb" />
    <EmbeddedResource Include="Resources\Default Bar Skin\bar-4k-receptor-up-1.xnb" />
    <EmbeddedResource Include="Resources\Default Bar Skin\bar-4k-receptor-up-2.xnb" />
    <EmbeddedResource Include="Resources\Default Bar Skin\bar-4k-receptor-up-3.xnb" />
    <EmbeddedResource Include="Resources\Default Bar Skin\bar-4k-receptor-up-4.xnb" />
    <EmbeddedResource Include="Resources\Default Bar Skin\bar-7k-note-hitobject-1.xnb" />
    <EmbeddedResource Include="Resources\Default Bar Skin\bar-7k-note-hitobject-2.xnb" />
    <EmbeddedResource Include="Resources\Default Bar Skin\bar-7k-note-hitobject-3.xnb" />
    <EmbeddedResource Include="Resources\Default Bar Skin\bar-7k-note-hitobject-4.xnb" />
    <EmbeddedResource Include="Resources\Default Bar Skin\bar-7k-note-hitobject-5.xnb" />
    <EmbeddedResource Include="Resources\Default Bar Skin\bar-7k-note-hitobject-6.xnb" />
    <EmbeddedResource Include="Resources\Default Bar Skin\bar-7k-note-hitobject-7.xnb" />
    <EmbeddedResource Include="Resources\Default Bar Skin\bar-7k-note-holdbody-1.xnb" />
    <EmbeddedResource Include="Resources\Default Bar Skin\bar-7k-note-holdbody-2.xnb" />
    <EmbeddedResource Include="Resources\Default Bar Skin\bar-7k-note-holdbody-3.xnb" />
    <EmbeddedResource Include="Resources\Default Bar Skin\bar-7k-note-holdbody-4.xnb" />
    <EmbeddedResource Include="Resources\Default Bar Skin\bar-7k-note-holdbody-5.xnb" />
    <EmbeddedResource Include="Resources\Default Bar Skin\bar-7k-note-holdbody-6.xnb" />
    <EmbeddedResource Include="Resources\Default Bar Skin\bar-7k-note-holdbody-7.xnb" />
    <EmbeddedResource Include="Resources\Default Bar Skin\bar-7k-note-holdend-1.xnb" />
    <EmbeddedResource Include="Resources\Default Bar Skin\bar-7k-note-holdend-2.xnb" />
    <EmbeddedResource Include="Resources\Default Bar Skin\bar-7k-note-holdend-3.xnb" />
    <EmbeddedResource Include="Resources\Default Bar Skin\bar-7k-note-holdend-4.xnb" />
    <EmbeddedResource Include="Resources\Default Bar Skin\bar-7k-note-holdend-5.xnb" />
    <EmbeddedResource Include="Resources\Default Bar Skin\bar-7k-note-holdend-6.xnb" />
    <EmbeddedResource Include="Resources\Default Bar Skin\bar-7k-note-holdend-7.xnb" />
    <EmbeddedResource Include="Resources\Default Bar Skin\bar-7k-receptor-up-1.xnb" />
    <EmbeddedResource Include="Resources\Default Bar Skin\bar-7k-receptor-up-2.xnb" />
    <EmbeddedResource Include="Resources\Default Bar Skin\bar-7k-receptor-up-3.xnb" />
    <EmbeddedResource Include="Resources\Default Bar Skin\bar-7k-receptor-up-4.xnb" />
    <EmbeddedResource Include="Resources\Default Bar Skin\bar-7k-receptor-up-5.xnb" />
    <EmbeddedResource Include="Resources\Default Bar Skin\bar-7k-receptor-up-6.xnb" />
    <EmbeddedResource Include="Resources\Default Bar Skin\bar-7k-receptor-up-7.xnb" />
    <EmbeddedResource Include="Resources\Default Bar Skin\bar-column-bgmask.xnb" />
    <EmbeddedResource Include="Resources\Default Bar Skin\bar-column-hitlighting.xnb" />
    <EmbeddedResource Include="Resources\Default Bar Skin\bar-column-timingbar.xnb" />
    <EmbeddedResource Include="Resources\Default Bar Skin\bar-grade-small-a.xnb" />
    <EmbeddedResource Include="Resources\Default Bar Skin\bar-grade-small-b.xnb" />
    <EmbeddedResource Include="Resources\Default Bar Skin\bar-grade-small-c.xnb" />
    <EmbeddedResource Include="Resources\Default Bar Skin\bar-grade-small-d.xnb" />
    <EmbeddedResource Include="Resources\Default Bar Skin\bar-grade-small-f.xnb" />
    <EmbeddedResource Include="Resources\Default Bar Skin\bar-grade-small-s.xnb" />
    <EmbeddedResource Include="Resources\Default Bar Skin\bar-grade-small-ss.xnb" />
    <EmbeddedResource Include="Resources\Default Bar Skin\bar-grade-small-x.xnb" />
    <EmbeddedResource Include="Resources\Default Bar Skin\bar-grade-small-xx.xnb" />
    <EmbeddedResource Include="Resources\Default Bar Skin\bar-grade-small-xxx.xnb" />
    <EmbeddedResource Include="Resources\Default Bar Skin\bar-judge-okay.xnb" />
    <EmbeddedResource Include="Resources\Default Bar Skin\bar-judge-good.xnb" />
    <EmbeddedResource Include="Resources\Default Bar Skin\bar-judge-great.xnb" />
    <EmbeddedResource Include="Resources\Default Bar Skin\bar-judge-marv.xnb" />
    <EmbeddedResource Include="Resources\Default Bar Skin\bar-judge-miss.xnb" />
    <EmbeddedResource Include="Resources\Default Bar Skin\bar-judge-perf.xnb" />
    <EmbeddedResource Include="Resources\Default Bar Skin\bar-main-cursor.xnb" />
    <EmbeddedResource Include="Resources\Default Bar Skin\bar-sound-applause.xnb" />
    <EmbeddedResource Include="Resources\Default Bar Skin\bar-sound-back.xnb" />
    <EmbeddedResource Include="Resources\Default Bar Skin\bar-sound-click.xnb" />
    <EmbeddedResource Include="Resources\Default Bar Skin\bar-sound-combobreak.xnb" />
    <EmbeddedResource Include="Resources\Default Bar Skin\bar-sound-hit.xnb" />
    <EmbeddedResource Include="Resources\Default Bar Skin\bar-sound-screenshot.xnb" />
    <EmbeddedResource Include="Resources\Default Bar Skin\bar-sound-hitclap.xnb" />
    <EmbeddedResource Include="Resources\Default Bar Skin\bar-sound-hitfinish.xnb" />
    <EmbeddedResource Include="Resources\Default Bar Skin\bar-sound-hitwhistle.xnb" />
    <EmbeddedResource Include="Resources\Default Bar Skin\bar-4k-column-lighting.xnb" />
    <EmbeddedResource Include="Resources\Default Bar Skin\bar-4k-note-hiteffect-1.xnb" />
    <EmbeddedResource Include="Resources\Default Bar Skin\bar-4k-note-hiteffect-2.xnb" />
    <EmbeddedResource Include="Resources\Default Bar Skin\bar-4k-note-hiteffect-3.xnb" />
    <EmbeddedResource Include="Resources\Default Bar Skin\bar-4k-note-hiteffect-4.xnb" />
    <EmbeddedResource Include="Resources\Default Bar Skin\bar-4k-stage-bgmask.xnb" />
    <EmbeddedResource Include="Resources\Default Bar Skin\bar-7k-column-lighting.xnb" />
    <EmbeddedResource Include="Resources\Default Bar Skin\bar-7k-note-hiteffect-1.xnb" />
    <EmbeddedResource Include="Resources\Default Bar Skin\bar-7k-note-hiteffect-2.xnb" />
    <EmbeddedResource Include="Resources\Default Bar Skin\bar-7k-note-hiteffect-3.xnb" />
    <EmbeddedResource Include="Resources\Default Bar Skin\bar-7k-note-hiteffect-4.xnb" />
    <EmbeddedResource Include="Resources\Default Bar Skin\bar-7k-note-hiteffect-5.xnb" />
    <EmbeddedResource Include="Resources\Default Bar Skin\bar-7k-note-hiteffect-6.xnb" />
    <EmbeddedResource Include="Resources\Default Bar Skin\bar-7k-note-hiteffect-7.xnb" />
    <EmbeddedResource Include="Resources\Default Bar Skin\bar-7k-receptor-down-1.xnb" />
    <EmbeddedResource Include="Resources\Default Bar Skin\bar-7k-receptor-down-2.xnb" />
    <EmbeddedResource Include="Resources\Default Bar Skin\bar-7k-receptor-down-3.xnb" />
    <EmbeddedResource Include="Resources\Default Bar Skin\bar-7k-receptor-down-4.xnb" />
    <EmbeddedResource Include="Resources\Default Bar Skin\bar-7k-receptor-down-5.xnb" />
    <EmbeddedResource Include="Resources\Default Bar Skin\bar-7k-receptor-down-6.xnb" />
    <EmbeddedResource Include="Resources\Default Bar Skin\bar-7k-receptor-down-7.xnb" />
    <EmbeddedResource Include="Resources\Default Bar Skin\bar-7k-stage-bgmask.xnb" />
    <EmbeddedResource Include="Resources\Default Bar Skin\bar-grade-small-s-.xnb" />
    <EmbeddedResource Include="Resources\Default Bar Skin\bar-mania-stage-light.xnb" />
    <EmbeddedResource Include="Resources\Default Bar Skin\bar-stage-distant-overlay.xnb" />
    <EmbeddedResource Include="Resources\Default Bar Skin\bar-stage-hitposition-overlay.xnb" />
    <EmbeddedResource Include="Resources\Default Bar Skin\bar-stage-left-border.xnb" />
    <EmbeddedResource Include="Resources\Default Bar Skin\bar-stage-right-border.xnb" />
    <EmbeddedResource Include="Resources\Default Bar Skin\bar-stage-timingbar.xnb" />
    <EmbeddedResource Include="Resources\Default Arrow Skin\arrow-4k-column-lighting.xnb" />
    <EmbeddedResource Include="Resources\Default Arrow Skin\arrow-4k-note-hiteffect-1.xnb" />
    <EmbeddedResource Include="Resources\Default Arrow Skin\arrow-4k-note-hiteffect-2.xnb" />
    <EmbeddedResource Include="Resources\Default Arrow Skin\arrow-4k-note-hiteffect-3.xnb" />
    <EmbeddedResource Include="Resources\Default Arrow Skin\arrow-4k-note-hiteffect-4.xnb" />
    <EmbeddedResource Include="Resources\Default Arrow Skin\arrow-4k-stage-bgmask.xnb" />
    <EmbeddedResource Include="Resources\Default Arrow Skin\arrow-7k-column-lighting.xnb" />
    <EmbeddedResource Include="Resources\Default Arrow Skin\arrow-7k-note-hiteffect-1.xnb" />
    <EmbeddedResource Include="Resources\Default Arrow Skin\arrow-7k-note-hiteffect-2.xnb" />
    <EmbeddedResource Include="Resources\Default Arrow Skin\arrow-7k-note-hiteffect-3.xnb" />
    <EmbeddedResource Include="Resources\Default Arrow Skin\arrow-7k-note-hiteffect-4.xnb" />
    <EmbeddedResource Include="Resources\Default Arrow Skin\arrow-7k-note-hiteffect-5.xnb" />
    <EmbeddedResource Include="Resources\Default Arrow Skin\arrow-7k-note-hiteffect-6.xnb" />
    <EmbeddedResource Include="Resources\Default Arrow Skin\arrow-7k-note-hiteffect-7.xnb" />
    <EmbeddedResource Include="Resources\Default Arrow Skin\arrow-7k-note-hitobject-1.xnb" />
    <EmbeddedResource Include="Resources\Default Arrow Skin\arrow-7k-note-hitobject-2.xnb" />
    <EmbeddedResource Include="Resources\Default Arrow Skin\arrow-7k-note-hitobject-3.xnb" />
    <EmbeddedResource Include="Resources\Default Arrow Skin\arrow-7k-note-hitobject-4.xnb" />
    <EmbeddedResource Include="Resources\Default Arrow Skin\arrow-7k-note-hitobject-5.xnb" />
    <EmbeddedResource Include="Resources\Default Arrow Skin\arrow-7k-note-hitobject-6.xnb" />
    <EmbeddedResource Include="Resources\Default Arrow Skin\arrow-7k-note-hitobject-7.xnb" />
    <EmbeddedResource Include="Resources\Default Arrow Skin\arrow-7k-note-holdbody-1.xnb" />
    <EmbeddedResource Include="Resources\Default Arrow Skin\arrow-7k-note-holdbody-2.xnb" />
    <EmbeddedResource Include="Resources\Default Arrow Skin\arrow-7k-note-holdbody-3.xnb" />
    <EmbeddedResource Include="Resources\Default Arrow Skin\arrow-7k-note-holdbody-4.xnb" />
    <EmbeddedResource Include="Resources\Default Arrow Skin\arrow-7k-note-holdbody-5.xnb" />
    <EmbeddedResource Include="Resources\Default Arrow Skin\arrow-7k-note-holdbody-6.xnb" />
    <EmbeddedResource Include="Resources\Default Arrow Skin\arrow-7k-note-holdbody-7.xnb" />
    <EmbeddedResource Include="Resources\Default Arrow Skin\arrow-7k-note-holdend-1.xnb" />
    <EmbeddedResource Include="Resources\Default Arrow Skin\arrow-7k-note-holdend-2.xnb" />
    <EmbeddedResource Include="Resources\Default Arrow Skin\arrow-7k-note-holdend-3.xnb" />
    <EmbeddedResource Include="Resources\Default Arrow Skin\arrow-7k-note-holdend-4.xnb" />
    <EmbeddedResource Include="Resources\Default Arrow Skin\arrow-7k-note-holdend-5.xnb" />
    <EmbeddedResource Include="Resources\Default Arrow Skin\arrow-7k-note-holdend-6.xnb" />
    <EmbeddedResource Include="Resources\Default Arrow Skin\arrow-7k-note-holdend-7.xnb" />
    <EmbeddedResource Include="Resources\Default Arrow Skin\arrow-7k-receptor-down-1.xnb" />
    <EmbeddedResource Include="Resources\Default Arrow Skin\arrow-7k-receptor-down-2.xnb" />
    <EmbeddedResource Include="Resources\Default Arrow Skin\arrow-7k-receptor-down-3.xnb" />
    <EmbeddedResource Include="Resources\Default Arrow Skin\arrow-7k-receptor-down-4.xnb" />
    <EmbeddedResource Include="Resources\Default Arrow Skin\arrow-7k-receptor-down-5.xnb" />
    <EmbeddedResource Include="Resources\Default Arrow Skin\arrow-7k-receptor-down-6.xnb" />
    <EmbeddedResource Include="Resources\Default Arrow Skin\arrow-7k-receptor-down-7.xnb" />
    <EmbeddedResource Include="Resources\Default Arrow Skin\arrow-7k-receptor-up-1.xnb" />
    <EmbeddedResource Include="Resources\Default Arrow Skin\arrow-7k-receptor-up-2.xnb" />
    <EmbeddedResource Include="Resources\Default Arrow Skin\arrow-7k-receptor-up-3.xnb" />
    <EmbeddedResource Include="Resources\Default Arrow Skin\arrow-7k-receptor-up-4.xnb" />
    <EmbeddedResource Include="Resources\Default Arrow Skin\arrow-7k-receptor-up-5.xnb" />
    <EmbeddedResource Include="Resources\Default Arrow Skin\arrow-7k-receptor-up-6.xnb" />
    <EmbeddedResource Include="Resources\Default Arrow Skin\arrow-7k-receptor-up-7.xnb" />
    <EmbeddedResource Include="Resources\Default Arrow Skin\arrow-7k-stage-bgmask.xnb" />
    <EmbeddedResource Include="Resources\Default Arrow Skin\arrow-grade-small-s-.xnb" />
    <EmbeddedResource Include="Resources\Default Arrow Skin\arrow-mania-stage-light.xnb" />
    <EmbeddedResource Include="Resources\Default Arrow Skin\arrow-stage-distant-overlay.xnb" />
    <EmbeddedResource Include="Resources\Default Arrow Skin\arrow-stage-hitposition-overlay.xnb" />
    <EmbeddedResource Include="Resources\Default Arrow Skin\arrow-stage-left-border.xnb" />
    <EmbeddedResource Include="Resources\Default Arrow Skin\arrow-stage-right-border.xnb" />
    <EmbeddedResource Include="Resources\Default Arrow Skin\arrow-stage-timingbar.xnb" />
    <EmbeddedResource Include="Resources\Default Arrow Skin\arrow-judge-good.xnb" />
    <EmbeddedResource Include="Resources\Default Arrow Skin\arrow-judge-great.xnb" />
    <EmbeddedResource Include="Resources\Default Arrow Skin\arrow-judge-marv.xnb" />
    <EmbeddedResource Include="Resources\Default Arrow Skin\arrow-judge-miss.xnb" />
    <EmbeddedResource Include="Resources\Default Arrow Skin\arrow-judge-okay.xnb" />
    <EmbeddedResource Include="Resources\Default Arrow Skin\arrow-judge-perf.xnb" />
    <EmbeddedResource Include="Resources\Default Bar Skin\bar-4k-note-holdhitobject-1.xnb" />
    <EmbeddedResource Include="Resources\Default Bar Skin\bar-4k-note-holdhitobject-2.xnb" />
    <EmbeddedResource Include="Resources\Default Bar Skin\bar-4k-note-holdhitobject-3.xnb" />
    <EmbeddedResource Include="Resources\Default Bar Skin\bar-4k-note-holdhitobject-4.xnb" />
    <EmbeddedResource Include="Resources\Default Arrow Skin\arrow-4k-note-holdhitobject-1-12th.xnb" />
    <EmbeddedResource Include="Resources\Default Arrow Skin\arrow-4k-note-holdhitobject-1-16th.xnb" />
    <EmbeddedResource Include="Resources\Default Arrow Skin\arrow-4k-note-holdhitobject-1-2nd.xnb" />
    <EmbeddedResource Include="Resources\Default Arrow Skin\arrow-4k-note-holdhitobject-1-3rd.xnb" />
    <EmbeddedResource Include="Resources\Default Arrow Skin\arrow-4k-note-holdhitobject-1-48th.xnb" />
    <EmbeddedResource Include="Resources\Default Arrow Skin\arrow-4k-note-holdhitobject-1-4th.xnb" />
    <EmbeddedResource Include="Resources\Default Arrow Skin\arrow-4k-note-holdhitobject-1-6th.xnb" />
    <EmbeddedResource Include="Resources\Default Arrow Skin\arrow-4k-note-holdhitobject-1-8th.xnb" />
    <EmbeddedResource Include="Resources\Default Arrow Skin\arrow-4k-note-holdhitobject-1.xnb" />
    <EmbeddedResource Include="Resources\Default Arrow Skin\arrow-4k-note-holdhitobject-2-12th.xnb" />
    <EmbeddedResource Include="Resources\Default Arrow Skin\arrow-4k-note-holdhitobject-2-16th.xnb" />
    <EmbeddedResource Include="Resources\Default Arrow Skin\arrow-4k-note-holdhitobject-2-2nd.xnb" />
    <EmbeddedResource Include="Resources\Default Arrow Skin\arrow-4k-note-holdhitobject-2-3rd.xnb" />
    <EmbeddedResource Include="Resources\Default Arrow Skin\arrow-4k-note-holdhitobject-2-48th.xnb" />
    <EmbeddedResource Include="Resources\Default Arrow Skin\arrow-4k-note-holdhitobject-2-4th.xnb" />
    <EmbeddedResource Include="Resources\Default Arrow Skin\arrow-4k-note-holdhitobject-2-6th.xnb" />
    <EmbeddedResource Include="Resources\Default Arrow Skin\arrow-4k-note-holdhitobject-2-8th.xnb" />
    <EmbeddedResource Include="Resources\Default Arrow Skin\arrow-4k-note-holdhitobject-2.xnb" />
    <EmbeddedResource Include="Resources\Default Arrow Skin\arrow-4k-note-holdhitobject-3-12th.xnb" />
    <EmbeddedResource Include="Resources\Default Arrow Skin\arrow-4k-note-holdhitobject-3-16th.xnb" />
    <EmbeddedResource Include="Resources\Default Arrow Skin\arrow-4k-note-holdhitobject-3-2nd.xnb" />
    <EmbeddedResource Include="Resources\Default Arrow Skin\arrow-4k-note-holdhitobject-3-3rd.xnb" />
    <EmbeddedResource Include="Resources\Default Arrow Skin\arrow-4k-note-holdhitobject-3-48th.xnb" />
    <EmbeddedResource Include="Resources\Default Arrow Skin\arrow-4k-note-holdhitobject-3-4th.xnb" />
    <EmbeddedResource Include="Resources\Default Arrow Skin\arrow-4k-note-holdhitobject-3-6th.xnb" />
    <EmbeddedResource Include="Resources\Default Arrow Skin\arrow-4k-note-holdhitobject-3-8th.xnb" />
    <EmbeddedResource Include="Resources\Default Arrow Skin\arrow-4k-note-holdhitobject-3.xnb" />
    <EmbeddedResource Include="Resources\Default Arrow Skin\arrow-4k-note-holdhitobject-4-12th.xnb" />
    <EmbeddedResource Include="Resources\Default Arrow Skin\arrow-4k-note-holdhitobject-4-16th.xnb" />
    <EmbeddedResource Include="Resources\Default Arrow Skin\arrow-4k-note-holdhitobject-4-2nd.xnb" />
    <EmbeddedResource Include="Resources\Default Arrow Skin\arrow-4k-note-holdhitobject-4-3rd.xnb" />
    <EmbeddedResource Include="Resources\Default Arrow Skin\arrow-4k-note-holdhitobject-4-48th.xnb" />
    <EmbeddedResource Include="Resources\Default Arrow Skin\arrow-4k-note-holdhitobject-4-4th.xnb" />
    <EmbeddedResource Include="Resources\Default Arrow Skin\arrow-4k-note-holdhitobject-4-6th.xnb" />
    <EmbeddedResource Include="Resources\Default Arrow Skin\arrow-4k-note-holdhitobject-4-8th.xnb" />
    <EmbeddedResource Include="Resources\Default Arrow Skin\arrow-4k-note-holdhitobject-4.xnb" />
    <None Include="packages.config" />
  </ItemGroup>
  <ItemGroup>
    <Content Include="Lib\discord-rpc.dll">
      <CopyToOutputDirectory>PreserveNewest</CopyToOutputDirectory>
    </Content>
    <Content Include="Lib\INIFileParser.dll" />
    <Content Include="Lib\SDL2.dll">
      <CopyToOutputDirectory>PreserveNewest</CopyToOutputDirectory>
    </Content>
    <Content Include="Lib\soft_oal.dll">
      <CopyToOutputDirectory>PreserveNewest</CopyToOutputDirectory>
    </Content>
    <Content Include="Lib\bass_fx.dll">
      <CopyToOutputDirectory>PreserveNewest</CopyToOutputDirectory>
    </Content>
    <Content Include="Lib\bass.dll">
      <CopyToOutputDirectory>PreserveNewest</CopyToOutputDirectory>
    </Content>
    <Content Include="Lib\Steamworks.NET.dll">
      <CopyToOutputDirectory>PreserveNewest</CopyToOutputDirectory>
    </Content>
    <Content Include="Lib\steam_api.dll">
      <CopyToOutputDirectory>PreserveNewest</CopyToOutputDirectory>
    </Content>
  </ItemGroup>
  <ItemGroup>
    <BootstrapperPackage Include="Microsoft.Net.Framework.3.5.SP1">
      <Visible>False</Visible>
      <ProductName>.NET Framework 3.5 SP1</ProductName>
      <Install>false</Install>
    </BootstrapperPackage>
  </ItemGroup>
  <ItemGroup />
  <ItemGroup>
    <ProjectReference Include="..\Quaver.API\Quaver.API\Quaver.API.csproj">
      <Project>{0c6869bd-4e34-4c92-a853-e09f2b320601}</Project>
      <Name>Quaver.API</Name>
    </ProjectReference>
  </ItemGroup>
  <Import Project="$(MSBuildToolsPath)\Microsoft.CSharp.targets" />
  <Import Project="$(MSBuildExtensionsPath)\MonoGame\v3.0\MonoGame.Content.Builder.targets" />
  <PropertyGroup>
  </PropertyGroup>
  <PropertyGroup>
    <PostBuildEvent>echo f |  xcopy /y "$(ProjectDir)$(outDir)Lib\bass.dll" "$(ProjectDir)$(outDir)bass.dll"
echo f |  xcopy /y "$(ProjectDir)$(outDir)Lib\bass_fx.dll" "$(ProjectDir)$(outDir)bass_fx.dll"
echo f |  xcopy /y "$(ProjectDir)$(outDir)Lib\discord-rpc.dll" "$(ProjectDir)$(outDir)discord-rpc.dll"
echo f |  xcopy /y "$(ProjectDir)$(outDir)Lib\libbass.dylibl" "$(ProjectDir)$(outDir)libbass.dylib"
echo f |  xcopy /y "$(ProjectDir)$(outDir)Lib\libbass.so" "$(ProjectDir)$(outDir)libbass.so"
echo f |  xcopy /y "$(ProjectDir)$(outDir)Lib\libbass_fx.dylib" "$(ProjectDir)$(outDir)libbass_fx.dylib"
echo f |  xcopy /y "$(ProjectDir)$(outDir)Lib\libbass_fx.so" "$(ProjectDir)$(outDir)libbass_fx.so"
echo f |  xcopy /y "$(ProjectDir)$(outDir)Lib\libopenal.1.dylib" "$(ProjectDir)$(outDir)libopenal.1.dylib"
echo f |  xcopy /y "$(ProjectDir)$(outDir)Lib\libopenal.so.1" "$(ProjectDir)$(outDir)libopenal.so.1"
echo f |  xcopy /y "$(ProjectDir)$(outDir)Lib\libSDL2-2.0.0.dylib" "$(ProjectDir)$(outDir)libSDL2-2.0.0.dylib"
echo f |  xcopy /y "$(ProjectDir)$(outDir)Lib\libSDL2-2.0.so.0" "$(ProjectDir)$(outDir)libSDL2-2.0.so.0"
echo f |  xcopy /y "$(ProjectDir)$(outDir)Lib\SDL2.dll" "$(ProjectDir)$(outDir)SDL2.dll"
echo f |  xcopy /y "$(ProjectDir)$(outDir)Lib\soft_oal.dll" "$(ProjectDir)$(outDir)soft_oal.dll"
echo f |  xcopy /y "$(ProjectDir)$(outDir)x86\e_sqlite3.dll" "$(ProjectDir)$(outDir)e_sqlite3.dll"

echo f |  xcopy /y "$(ProjectDir)$(outDir)Lib\steam_api.dll" "$(ProjectDir)$(outDir)steam_api.dll"
echo f |  xcopy /y "$(ProjectDir)$(outDir)Lib\Steamworks.NET.dll" "$(ProjectDir)$(outDir)Steamworks.NET.dll"

RD /S /Q "$(ProjectDir)$(outDir)x86\"
RD /S /Q "$(ProjectDir)$(outDir)Lib\"
RD /S /Q "$(ProjectDir)$(outDir)x64\"</PostBuildEvent>
  </PropertyGroup>
  <Target Name="BeforeBuild">
  </Target>
  <Target Name="AfterBuild">
    <ItemGroup>
      <XmlFiles Include="$(OutputPath)\*.xml" />
      <XmlFiles Include="$(OutputPath)\*.dll.config" />
      <XmlFiles Include="$(OutputPath)\*.pdb" />
    </ItemGroup>
    <Delete Files="@(XmlFiles)" />
  </Target>
  <Import Project="..\packages\SQLitePCLRaw.lib.e_sqlite3.linux.1.1.5\build\net35\SQLitePCLRaw.lib.e_sqlite3.linux.targets" Condition="Exists('..\packages\SQLitePCLRaw.lib.e_sqlite3.linux.1.1.5\build\net35\SQLitePCLRaw.lib.e_sqlite3.linux.targets')" />
  <Target Name="EnsureNuGetPackageBuildImports" BeforeTargets="PrepareForBuild">
    <PropertyGroup>
      <ErrorText>This project references NuGet package(s) that are missing on this computer. Use NuGet Package Restore to download them.  For more information, see http://go.microsoft.com/fwlink/?LinkID=322105. The missing file is {0}.</ErrorText>
    </PropertyGroup>
    <Error Condition="!Exists('..\packages\SQLitePCLRaw.lib.e_sqlite3.linux.1.1.5\build\net35\SQLitePCLRaw.lib.e_sqlite3.linux.targets')" Text="$([System.String]::Format('$(ErrorText)', '..\packages\SQLitePCLRaw.lib.e_sqlite3.linux.1.1.5\build\net35\SQLitePCLRaw.lib.e_sqlite3.linux.targets'))" />
    <Error Condition="!Exists('..\packages\SQLitePCLRaw.lib.e_sqlite3.osx.1.1.5\build\net35\SQLitePCLRaw.lib.e_sqlite3.osx.targets')" Text="$([System.String]::Format('$(ErrorText)', '..\packages\SQLitePCLRaw.lib.e_sqlite3.osx.1.1.5\build\net35\SQLitePCLRaw.lib.e_sqlite3.osx.targets'))" />
    <Error Condition="!Exists('..\packages\SQLitePCLRaw.lib.e_sqlite3.v110_xp.1.1.5\build\net35\SQLitePCLRaw.lib.e_sqlite3.v110_xp.targets')" Text="$([System.String]::Format('$(ErrorText)', '..\packages\SQLitePCLRaw.lib.e_sqlite3.v110_xp.1.1.5\build\net35\SQLitePCLRaw.lib.e_sqlite3.v110_xp.targets'))" />
  </Target>
  <Import Project="..\packages\SQLitePCLRaw.lib.e_sqlite3.osx.1.1.5\build\net35\SQLitePCLRaw.lib.e_sqlite3.osx.targets" Condition="Exists('..\packages\SQLitePCLRaw.lib.e_sqlite3.osx.1.1.5\build\net35\SQLitePCLRaw.lib.e_sqlite3.osx.targets')" />
  <Import Project="..\packages\SQLitePCLRaw.lib.e_sqlite3.v110_xp.1.1.5\build\net35\SQLitePCLRaw.lib.e_sqlite3.v110_xp.targets" Condition="Exists('..\packages\SQLitePCLRaw.lib.e_sqlite3.v110_xp.1.1.5\build\net35\SQLitePCLRaw.lib.e_sqlite3.v110_xp.targets')" />
</Project><|MERGE_RESOLUTION|>--- conflicted
+++ resolved
@@ -74,114 +74,12 @@
     <Compile Include="Helpers\StreamHelper.cs" />
     <Compile Include="Helpers\StringHelper.cs" />
     <Compile Include="Resource1.Designer.cs" />
-<<<<<<< HEAD
-    <Compile Include="src\Audio\AudioEngine.cs" />
-    <Compile Include="src\Commands\CalculateDifficulty.cs" />
-    <Compile Include="src\Commands\ConvertOsuSkin.cs" />
-    <Compile Include="src\Commands\ParseStepMania.cs" />
-    <Compile Include="src\Commands\StepManiaCache.cs" />
-    <Compile Include="src\Database\Beatmaps\Mapset.cs" />
-    <Compile Include="src\Commands\CommandHandler.cs" />
-    <Compile Include="src\Commands\GetScores.cs" />
-    <Compile Include="src\Commands\SearchMaps.cs" />
-    <Compile Include="src\Commands\Clear.cs" />
-    <Compile Include="src\Commands\Help.cs" />
-    <Compile Include="src\Commands\ICommand.cs" />
-    <Compile Include="src\Commands\DisplayMaps.cs" />
-    <Compile Include="src\Commands\Mapsets.cs" />
-    <Compile Include="src\Database\LocalScoreCache.cs" />
-    <Compile Include="src\Discord\DiscordController.cs" />
-    <Compile Include="src\Discord\DiscordRPC.cs" />
-    <Compile Include="src\GameState\Gameplay\BarObject.cs" />
-    <Compile Include="src\GameState\Gameplay\GameplayReferences.cs" />
-    <Compile Include="src\GameState\Gameplay\PlayScreen\AccuracyBoxUI.cs" />
-    <Compile Include="src\GameState\Gameplay\GameplayData.cs" />
-    <Compile Include="src\Graphics\Particles\HitBurst.cs" />
-    <Compile Include="src\GameState\Gameplay\PlayScreen\MeasureBarManager.cs" />
-    <Compile Include="src\GameState\Gameplay\PlayScreen\ParticleManager.cs" />
-    <Compile Include="src\GameState\Gameplay\PlayScreen\PlayfieldUI.cs" />
-    <Compile Include="src\GameState\Gameplay\PlayScreen\SongProgressUI.cs" />
-    <Compile Include="src\GameState\Gameplay\PlayScreen\ScoreProgressUI.cs" />
-    <Compile Include="src\GameState\IHelper.cs" />
-    <Compile Include="src\GameState\SongSelect\ButtonOrganizer.cs" />
-    <Compile Include="src\GameState\SongSelect\MapInfoWindow.cs" />
-    <Compile Include="src\GameState\SongSelect\MapOrganizer.cs" />
-    <Compile Include="src\GameState\SongSelect\ModSelector.cs" />
-    <Compile Include="src\GameState\States\OptionsMenuState.cs" />
-    <Compile Include="src\GameState\States\ScoreScreenState.cs" />
-    <Compile Include="src\GameState\States\SongSelectState.cs" />
-    <Compile Include="src\GameState\States\MapImportLoadingState.cs" />
-    <Compile Include="src\Graphics\Button\MapDifficultySelectButton.cs" />
-    <Compile Include="src\Graphics\Button\TextInputField.cs" />
-    <Compile Include="src\Graphics\Button\KeyBindButton.cs" />
-    <Compile Include="src\Graphics\Button\MapsetSelectButton.cs" />
-    <Compile Include="src\Graphics\Button\TextButton.cs" />
-    <Compile Include="src\Graphics\Button\BasicButton.cs" />
-    <Compile Include="src\Graphics\DrawRectangle.cs" />
-    <Compile Include="src\Graphics\GameOverlay\Multiplayer\ChatManager.cs" />
-    <Compile Include="src\Graphics\GameOverlay\GameOverlay.cs" />
-    <Compile Include="src\Graphics\GameOverlay\IGameOverlayComponent.cs" />
-    <Compile Include="src\Graphics\GameOverlay\MenuOverlay.cs" />
-    <Compile Include="src\Graphics\Particles\Particle.cs" />
-    <Compile Include="src\Graphics\Sprite\BarDisplay.cs" />
-    <Compile Include="src\Graphics\Sprite\BakeableSprite.cs" />
-    <Compile Include="src\Graphics\Sprite\Boundary.cs" />
-    <Compile Include="src\Graphics\Text\Fonts.cs" />
-    <Compile Include="src\Graphics\Text\TextBoxSprite.cs" />
-    <Compile Include="src\Graphics\Text\TextBoxStyle.cs" />
-    <Compile Include="src\Graphics\UDim2.cs" />
-    <Compile Include="src\Graphics\UDim.cs" />
-    <Compile Include="src\Graphics\UI.cs" />
-    <Compile Include="src\Graphics\Sprite\BackgroundManager.cs" />
-    <Compile Include="src\Input\ManiaKeyEventArgs.cs" />
-    <Compile Include="src\Input\SongSelectInputManager.cs" />
-    <Compile Include="src\Input\StringInputEventArgs.cs" />
-    <Compile Include="src\Logging\Log.cs" />
-    <Compile Include="src\Logging\Logger.cs" />
-    <Compile Include="src\Modifiers\Mods\Chill.cs" />
-    <Compile Include="src\Modifiers\Mods\Speed.cs" />
-    <Compile Include="src\Modifiers\Mods\Strict.cs" />
-    <Compile Include="src\GameState\Gameplay\GameplayManager.cs" />
-    <Compile Include="src\GameState\Gameplay\PlayScreen\NoteManager.cs" />
-    <Compile Include="src\GameState\Gameplay\PlayScreen\Timing.cs" />
-    <Compile Include="src\GameState\Gameplay\HitObject.cs" />
-    <Compile Include="src\GameState\Gameplay\PlayScreen\Playfield.cs" />
-    <Compile Include="src\GameState\Gameplay\ScoreManager.cs" />
-    <Compile Include="src\GameState\Gameplay\TimingObject.cs" />
-    <Compile Include="src\GameState\States\MainMenuState.cs" />
-    <Compile Include="src\GameState\States\PlayScreenState.cs" />
-    <Compile Include="src\GameState\IGameState.cs" />
-    <Compile Include="src\GameState\States\SongLoadingState.cs" />
-    <Compile Include="src\Graphics\Button\Button.cs" />
-    <Compile Include="src\Input\GameplayInputManager.cs" />
-    <Compile Include="src\Input\GlobalInputManager.cs" />
-    <Compile Include="src\Input\IInputManager.cs" />
-    <Compile Include="src\Localization\Language.cs" />
-    <Compile Include="src\Graphics\Sprite\Cursor.cs" />
-    <Compile Include="src\GameBase.cs" />
-    <Compile Include="src\Database\Beatmaps\Beatmap.cs" />
-    <Compile Include="src\Database\Beatmaps\BeatmapUtils.cs" />
-    <Compile Include="src\Config\ConfigHelper.cs" />
-    <Compile Include="src\Config\Configuration.cs" />
-    <Compile Include="src\Database\BeatmapCache.cs" />
-    <Compile Include="src\Database\BeatmapImporter.cs" />
-    <Compile Include="src\Peppy\Osu.cs" />
-    <Compile Include="src\Peppy\OsuSkinConfig.cs" />
-    <Compile Include="src\Peppy\QuaverOsuElementMap.cs" />
-    <Compile Include="src\QuaverGame.cs" />
-    <Compile Include="src\GameState\GameStateManager.cs" />
-    <Compile Include="src\GameState\State.cs" />
-    <Compile Include="src\Modifiers\IMod.cs" />
-    <Compile Include="src\Modifiers\ModIdentifier.cs" />
-    <Compile Include="src\Modifiers\ModManager.cs" />
-    <Compile Include="src\Modifiers\ModType.cs" />
-    <Compile Include="src\Modifiers\Mods\NoSliderVelocities.cs" />
-    <Compile Include="src\Notifications\Notification.cs" />
-    <Compile Include="src\Graphics\GameColors.cs" />
-    <Compile Include="src\Graphics\Sprite\Sprite.cs" />
-    <Compile Include="src\Graphics\Drawable.cs" />
-    <Compile Include="src\Program.cs" />
-=======
+    <Compile Include="States\Select\ButtonOrganizer.cs" />
+    <Compile Include="States\Select\MapInfoWindow.cs" />
+    <Compile Include="States\Select\MapOrganizer.cs" />
+    <Compile Include="States\Select\ModSelector.cs" />
+    <Compile Include="Graphics\Buttons\MapDifficultySelectButton.cs" />
+    <Compile Include="Graphics\Buttons\MapsetSelectButton.cs" />
     <Compile Include="Audio\AudioEngine.cs" />
     <Compile Include="Commands\CalculateDifficulty.cs" />
     <Compile Include="Commands\ConvertOsuSkin.cs" />
@@ -281,7 +179,6 @@
     <Compile Include="Graphics\Sprites\QuaverSprite.cs" />
     <Compile Include="Graphics\Base\Drawable.cs" />
     <Compile Include="Program.cs" />
->>>>>>> e9ab7710
     <Compile Include="Properties\AssemblyInfo.cs" />
     <Compile Include="Replays\KeyPressState.cs" />
     <Compile Include="Replays\Replay.cs" />
